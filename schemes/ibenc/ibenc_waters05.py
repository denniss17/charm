'''David Naccache based Identity-Based Encryption
 
| From: "David Naccache Secure and Practical Identity-Based Encryption Section 4"
| Available from: http://eprint.iacr.org/2005/369.pdf

* type:			encryption (identity-based)
* setting:		bilinear groups (asymmetric)

:Authors:	Gary Belvin
:Date:			06/2011
''' 
<<<<<<< HEAD
from __future__ import print_function
from charm.core.crypto.cryptobase import *
=======

from charm.toolbox.pairinggroup import PairingGroup,ZR,G1,G2,GT,pair
>>>>>>> dcd76b42
from charm.toolbox.IBEnc import IBEnc
from charm.toolbox.bitstring import Bytes
from charm.toolbox.hash_module import Waters
import hashlib, math

debug = False
class IBE_N04(IBEnc):
    """
    >>> from charm.toolbox.pairinggroup import PairingGroup,GT
    >>> from charm.toolbox.hash_module import Waters
    >>> group = PairingGroup('SS512')
    >>> waters_hash = Waters(group)
    >>> ibe = IBE_N04(group)
    >>> (master_public_key, master_key) = ibe.setup()
    >>> ID = "bob@mail.com"
    >>> kID = waters_hash.hash(ID)
    >>> secret_key = ibe.extract(master_key, kID)
    >>> msg = group.random(GT)
    >>> cipher_text = ibe.encrypt(master_public_key, kID, msg)
    >>> decrypted_msg = ibe.decrypt(master_public_key, secret_key, cipher_text)
    >>> decrypted_msg == msg
    True
    """
    
    """Implementation of David Naccahe Identity Based Encryption"""
    def __init__(self, groupObj):
        IBEnc.__init__(self)
        IBEnc.setProperty(self, secdef='IND_ID_CPA', assumption='DBDH', secmodel='Standard')
        #, other={'id':ZR}
        #message_space=[GT, 'KEM']
        global group
        group = groupObj

    def setup(self, l=32):
        '''l is the security parameter
        with l = 32, and the hash function at 160 bits = n * l with n = 5'''
        global waters
        sha1_func, sha1_len = 'sha1', 20
        g = group.random(G1)      # generator for group G of prime order p
        
        hLen = sha1_len * 8
        n = int(math.floor(hLen / l))
        waters = Waters(group, n, l, sha1_func)
                
        alpha = group.random()  #from Zp
        g1    = g ** alpha      # G1
        g2    = group.random(G2)    #G2
        uprime = group.random(G2)
        U = [group.random() for x in range(n)]
        
        pk = {'g':g, 'g1':g1, 'g2': g2, 'uPrime':uprime, 'U': U, 
              'n':n, 'l':l}
        
        mk = pk.copy()
        mk['g2^alpha'] = g2 ** alpha #master secret
        if debug: 
            print(mk)
        
        return (pk, mk)
        
    def extract(self, mk, v):
        '''v = (v1, .., vn) is an identity'''
        r = group.random()
        
        d1 = mk['uPrime']
        for i in range(mk['n']):
            d1 *= mk['U'][i] ** v[i]
            
        d1 = mk['g2^alpha'] * (d1 ** r)
        d2 = mk['g'] ** r
        
        if debug:
            print("D1    =>", d1)
            print("D2    =>", d2)
        return {'d1': d1, 'd2':d2}

    def encrypt(self, pk, ID, M): # M:GT
        t = group.random()
        c1 = (pair(pk['g1'], pk['g2']) ** t) * M
        c2 = pk['g'] ** t
        c3 = pk['uPrime']
        for i in range(pk['n']):
            c3 *= pk['U'][i] ** ID[i]
        c3 = c3 ** t
        
        if debug:
            print("Encrypting")
            print("C1    =>", c1)
            print("C2    =>", c2)
            print("C3    =>", c3)
        return {'c1':c1, 'c2': c2, 'c3':c3}

    def decrypt(self, pk, sID, ct):
        num = pair(sID['d2'], ct['c3'])
        dem = pair(ct['c2'], sID['d1'])
        if debug:
            print("Decrypting")    
            print("arg1    =>", sID['d2'].type)
            print("arg2    =>", ct['c3'].type)
            print("Num:    =>", num)
            print("Dem:    =>", dem)
            
        return ct['c1'] *  num / dem

def main():
    group = PairingGroup('SS512')
    waters_hash = Waters(group)
    ibe = IBE_N04(group)
    (master_public_key, master_key) = ibe.setup()

    ID = "bob@mail.com"
    kID = waters_hash.hash(ID)
    secret_key = ibe.extract(master_key, kID)
    msg = group.random(GT)
    cipher_text = ibe.encrypt(master_public_key, kID, msg)
    decrypted_msg = ibe.decrypt(master_public_key, secret_key, cipher_text)
    assert msg == decrypted_msg, "invalid decryption"
    if debug: print("Successful Decryption!")

if __name__ == "__main__":
    debug = True
    main()
<|MERGE_RESOLUTION|>--- conflicted
+++ resolved
@@ -9,13 +9,8 @@
 :Authors:	Gary Belvin
 :Date:			06/2011
 ''' 
-<<<<<<< HEAD
 from __future__ import print_function
-from charm.core.crypto.cryptobase import *
-=======
-
 from charm.toolbox.pairinggroup import PairingGroup,ZR,G1,G2,GT,pair
->>>>>>> dcd76b42
 from charm.toolbox.IBEnc import IBEnc
 from charm.toolbox.bitstring import Bytes
 from charm.toolbox.hash_module import Waters
