'''
Sahai-Waters Fuzzy Identity-Based Encryption, Original Construction

| From: "A. Sahai, B. Waters Fuzzy Identity-Based Encryption.
| Published in: Eurocrypt 2005
| Available from: eprint.iacr.org/2004/086.pdf
| Notes: Original construction (Section 4) and large universe construction (Section 6). 

* type:            encryption (identity-based)
* setting:        bilinear groups

:Authors:    Christina Garman
:Date:       10/2011
'''

<<<<<<< HEAD
from __future__ import print_function
from charm.toolbox.pairinggroup import ZR,G1,pair
from charm.core.crypto.cryptobase import *
=======
from charm.toolbox.pairinggroup import PairingGroup,ZR,G1,G2,GT,pair
>>>>>>> dcd76b42
from charm.toolbox.IBEnc import IBEnc
from charm.toolbox.secretshare import SecretShare

debug = False
class IBE_SW05(IBEnc): 
    """
    >>> from charm.toolbox.pairinggroup import PairingGroup,GT
    >>> group = PairingGroup('SS512')
    >>> max_attributes = 6
    >>> required_overlap = 4
    >>> ibe = IBE_SW05_LUC(group)
    >>> (master_public_key, master_key) = ibe.setup(max_attributes, required_overlap)
    >>> private_identity = ['insurance', 'id=2345', 'oncology', 'doctor', 'nurse', 'JHU'] #private identity
    >>> public_identity = ['insurance', 'id=2345', 'doctor', 'oncology', 'JHU', 'billing', 'misc'] #public identity for encrypt
    >>> (pub_ID_hashed, secret_key) = ibe.extract(master_key, private_identity, master_public_key, required_overlap, max_attributes)
    >>> msg = group.random(GT)
    >>> cipher_text = ibe.encrypt(master_public_key, public_identity, msg, max_attributes)
    >>> decrypted_msg = ibe.decrypt(master_public_key, secret_key, cipher_text, pub_ID_hashed, required_overlap)
    >>> msg == decrypted_msg
    True
    """
    def __init__(self, groupObj):
        IBEnc.__init__(self)
        global group, H, util
        group = groupObj
        H = lambda x: group.hash((unicode('0'),unicode(x)), ZR)
        util = SecretShare(group, False)
        
    def setup(self, n, d):
        '''
        :Parameters:
           - ``n``: the maximum number of attributes in the system.
                    OR the maximum length of an identity
           - ``d``: the set overlap required to decrypt
        '''
        g = group.random(G1)
        y = group.random(ZR)
        Y = pair(g, g) ** y

        t = [ group.random(ZR) for x in range( n )]
        T = [ g ** i for i in t]
        
        pk = { 'g':g, 'Y':Y, 'T': T } 
        mk = { 'y':y, 't':t }         # master secret
        return (pk, mk)

    def intersection_subset(self, w, wPrime, d):
        S = []
        for i in range(len(w)):
            for j in range(len(wPrime)):
                if(w[i] == wPrime[j]):
                    S.append(w[i])

        if(len(S) < d):
            assert False, "Cannot decrypt.  w and w' do not have enough attributes in common."

        S_sub  = [S[k] for k in range(d)]
        return S_sub
    
    def extract(self, mk, ID, pk, dOver, n):
        w_hash = [H(x) for x in ID] # assumes ID is a list

        #a d-1 degree polynomial q is generated such that q(0) = y
        q = [group.random(ZR) for x in range(dOver)]
        q[0] = mk['y']
        # use secret sharing as building block
        shares = util.genShares(mk['y'], dOver, n, q, w_hash)
        D = {}; t_index = {};
        for i in w_hash:       
            j = w_hash.index(i)
            D[i] = (pk['g'] ** (shares[j][1] / mk['t'][j]))
            # dictionary for finding corresponding T public value when encrypting 
            # this eliminates ordering of attribute issues
            t_index[i] = j; 
            
        pk['T_index'] = t_index
        return (w_hash, { 'D':D })

    def encrypt(self, pk, w_prime, M, n):
        '''       
        Encryption with the public key, Wprime and the message M in G2
        '''
        w_prime_hash = [H(x) for x in w_prime]
        s = group.random(ZR)

        Eprime = M * (pk['Y'] ** s)
        E = {}
        for i in w_prime_hash:
            k = pk['T_index'][i]
            E[i] = pk['T'][k] ** s

        return { 'wPrime':w_prime_hash, 'Eprime':Eprime, 'E':E}

    def decrypt(self, pk, sk, CT, w, d):
        '''dID must have an intersection overlap of at least d with Wprime to decrypt
        '''
        S = self.intersection_subset(w, CT['wPrime'], d)
        coeffs = util.recoverCoefficients(S)
        prod = 1
        for i in S:            
            prod *= pair(sk['D'][i], CT['E'][i]) ** coeffs[i]
            
        return CT['Eprime'] / prod
 

'''
Sahai-Waters Fuzzy Identity-Based Encryption, Large Universe Construction

| From: "A. Sahai, B. Waters Fuzzy Identity-Based Encryption.
| Published in: Eurocrypt 2005
| Available from: eprint.iacr.org/2004/086.pdf
| Notes: Original construction (Section 4) and large universe construction (Section 6). 

* type:            encryption (identity-based)
* setting:        bilinear groups

:Authors:    Christina Garman
:Date:       10/2011
'''
class IBE_SW05_LUC(IBEnc):    
    def __init__(self, groupObj):
        IBEnc.__init__(self)
        global group, H, util
        group = groupObj
        H = lambda x: group.hash((unicode('0'), unicode(x)), ZR)
        util = SecretShare(group, False)
        
    def setup(self, n, d):
        '''
        :Parameters:
           - ``n``: the maximum number of attributes in the system.
                    OR the maximum length of an identity
           - ``d``: the set overlap required to decrypt
        '''
        g = group.random(G1)
        y = group.random(ZR)
        g1 = g ** y
        g2 = group.random(G1)
        
        t = [ group.random(G1) for x in range( n+1 )]
        
        pk = { 'g':g, 'g1':g1, 'g2':g2, 't':t } 
        mk = { 'y':y }         # master secret
        return (pk, mk)

    def eval_T(self, pk, n, x):
        N = [group.init(ZR,long(x + 1)) for x in range(n + 1)]        
        N_int = [(x + 1) for x in range(n + 1)]
        
        coeffs = util.recoverCoefficients(N)
        prod_result = 1
        for i in N_int:
            j = group.init(ZR, long(i))
            prod_result *= (pk['t'][i-1] ** coeffs[j])
        
        n = group.init(ZR, long(n))
        T = (pk['g2'] ** (x * n)) * prod_result
        return T

    def intersection_subset(self, w, wPrime, d):
        S = []
        for i in range(len(w)):
            for j in range(len(wPrime)):
                if(w[i] == wPrime[j]):
                    S.append(w[i])

        if(len(S) < d):
            assert False, "Cannot decrypt.  w and w' do not have enough attributes in common."

        S_sub  = [S[k] for k in range(d)]
        return S_sub
    
    def extract(self, mk, ID, pk, dOver, n):
        w_hash = [H(x) for x in ID] # assumes ID is a list

        r = group.random(ZR)
        #a d-1 degree polynomial q is generated such that q(0) = y
        q = [group.random(ZR) for x in range(dOver)]
        q[0] = mk['y']
        shares = util.genShares(mk['y'], dOver, n, q, w_hash)
        D = {}
        d = {}
        for i in w_hash:       
            j = w_hash.index(i)
            D[i] = (pk['g2'] ** shares[j][1]) * (self.eval_T(pk, n, i) ** r)
            d[i] = pk['g'] ** r

        return (w_hash, { 'D':D, 'd':d })

    def encrypt(self, pk, w_prime, M, n):
        '''       
        Encryption with the public key, Wprime and the message M in G2
        '''
        w_prime_hash = [H(x) for x in w_prime]
        s = group.random(ZR)

        Eprime = M * (pair(pk['g1'], pk['g2']) ** s)
        Eprimeprime = pk['g'] ** s
        
        E = {}
        for i in w_prime_hash:
            E[i] = self.eval_T(pk, n, i) ** s

        return { 'wPrime':w_prime_hash, 'Eprime':Eprime, 'Eprimeprime':Eprimeprime,'E':E}

    def decrypt(self, pk, sk, CT, w, d):
        '''dID must have an intersection overlap of at least d with Wprime to decrypt
        '''
        S = self.intersection_subset(w, CT['wPrime'], d)
        #print("S :=", S)
        coeffs = util.recoverCoefficients(S)
        prod = 1
        for i in S:
            prod *= (pair(sk['d'][i], CT['E'][i]) / pair(sk['D'][i], CT['Eprimeprime'])) ** coeffs[i]
            
        return CT['Eprime'] * prod<|MERGE_RESOLUTION|>--- conflicted
+++ resolved
@@ -13,13 +13,7 @@
 :Date:       10/2011
 '''
 
-<<<<<<< HEAD
-from __future__ import print_function
-from charm.toolbox.pairinggroup import ZR,G1,pair
-from charm.core.crypto.cryptobase import *
-=======
 from charm.toolbox.pairinggroup import PairingGroup,ZR,G1,G2,GT,pair
->>>>>>> dcd76b42
 from charm.toolbox.IBEnc import IBEnc
 from charm.toolbox.secretshare import SecretShare
 
