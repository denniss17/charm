--- conflicted
+++ resolved
@@ -28,12 +28,6 @@
         H2 = lambda x,y: group.hash((x,y), ZR)
         
     def setup(self):
-<<<<<<< HEAD
-        global H1,H2
-        H1 = lambda x: group.hash(x, G1)
-        H2 = lambda x,y: group.hash((x,y), ZR)
-=======
->>>>>>> e905860d
         g2, alpha = group.random(G2), group.random(ZR)
         msk = alpha
         P = g2 ** alpha 
@@ -67,11 +61,7 @@
 def main():
    
    groupObj = PairingGroup('../param/a.param')
-<<<<<<< HEAD
-   chch = CHCH(groupObj)
-=======
    chch = Hess(groupObj)
->>>>>>> e905860d
    (mpk, msk) = chch.setup()
 
    _id = "janedoe@email.com"
