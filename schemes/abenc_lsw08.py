--- conflicted
+++ resolved
@@ -92,11 +92,7 @@
             #E5[attr] = (pk['g_G1_b2'] ** (sx[i] * group.hash(attr))) * (pk['h_G1_b'] ** sx[i])
 
         attr_list = [unicode(a) for a in attr_list]
-<<<<<<< HEAD
             
-=======
-        
->>>>>>> f7957f20
         return {'E1':(pk['e(gg)_alpha'] ** s) * M, 'E2':pk['g_G2'] ** s, 'E3':E3, 'attributes':attr_list }
     
     def decrypt(self, E, D):
