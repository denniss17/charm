#!/bin/sh
#
# charm-crypto configure script
# (adapted from the qemu source)
#
# set temporary file name
if test ! -z "$TMPDIR" ; then
    TMPDIR1="${TMPDIR}"
elif test ! -z "$TEMPDIR" ; then
    TMPDIR1="${TEMPDIR}"
else
    TMPDIR1="/tmp"
fi

TMPC="${TMPDIR1}/charm-conf-${RANDOM}-$$-${RANDOM}.c"
TMPO="${TMPDIR1}/charm-conf-${RANDOM}-$$-${RANDOM}.o"
TMPE="${TMPDIR1}/charm-conf-${RANDOM}-$$-${RANDOM}.exe"

# NB: do not call "exit" in the trap handler; this is buggy with some shells;
# see <1285349658-3122-1-git-send-email-loic.minier@linaro.org>
trap "rm -f $TMPC $TMPO $TMPE" EXIT INT QUIT TERM
rm -f config.log config.ld

compile_object() {
  echo $cc $CHARM_CFLAGS -c -o $TMPO $TMPC >> config.log
  $cc $CHARM_CFLAGS -c -o $TMPO $TMPC >> config.log 2>&1
}

compile_prog() {
  local_cflags="$1"
  local_ldflags="$2"
  echo $cc $CHARM_CFLAGS $local_cflags -o $TMPE $TMPC $LDFLAGS $local_ldflags >> config.log
  $cc $CHARM_CFLAGS $local_cflags -o $TMPE $TMPC $LDFLAGS $local_ldflags >> config.log 2>&1
}

check_library() {
   lib_test="$1"
   tmp_file="$2"
   $cc $LDFLAGS $lib_test 2> $tmp_file
   grep "main" $tmp_file > /dev/null
   result=$?
#   echo "Result => $result"
   return $result
}

# symbolically link $1 to $2.  Portable version of "ln -sf".
symlink() {
  rm -f $2
  ln -s $1 $2
}

# check whether a command is available to this shell (may be either an
# executable or a builtin)
has() {
    type "$1" >/dev/null 2>&1
}

# search for an executable in PATH
path_of() {
    local_command="$1"
    local_ifs="$IFS"
    local_dir=""

    # pathname has a dir component?
    if [ "${local_command#*/}" != "$local_command" ]; then
        if [ -x "$local_command" ] && [ ! -d "$local_command" ]; then
            echo "$local_command"
            return 0
        fi
    fi
    if [ -z "$local_command" ]; then
        return 1
    fi

    IFS=:
    for local_dir in $PATH; do
        if [ -x "$local_dir/$local_command" ] && [ ! -d "$local_dir/$local_command" ]; then
            echo "$local_dir/$local_command"
            IFS="${local_ifs:-$(printf ' \t\n')}"
            return 0
        fi
    done
    # not found
    IFS="${local_ifs:-$(printf ' \t\n')}"
    return 1
}

# default parameters
source_path=`dirname "$0"`
cpu=""
static="no"
cross_prefix=""
host_cc="gcc"
helper_cflags=""
cc_i386=i386-pc-linux-gnu-gcc

# Default value for a variable defining feature "foo".
#  * foo="no"  feature will only be used if --enable-foo arg is given
#  * foo=""    feature will be searched for, and if found, will be used
#              unless --disable-foo is given
#  * foo="yes" this value will only be set by --enable-foo flag.
#              feature will searched for,
#              if not found, configure exits with error
#
# Always add --enable-foo and --disable-foo command line args.
# Distributions want to ensure that several features are compiled in, and it
# is impossible without a --enable-foo that exits if a feature is not found.
docs="no"
sphinx_build="$(which sphinx-build)"
integer_module="yes"
ecc_module="yes"
pairing_module="yes"
pairing_miracl="no"
pairing_relic="no"
pairing_pbc="yes"
disable_benchmark="no"
integer_ssl="no"
integer_gmp="yes"
python_version=""
gprof="no"
debug="no"
mingw32="no"
EXESUF=""
prefix="/usr/local"
mandir="\${prefix}/share/man"
datadir="\${prefix}/share/charm"
docdir="\${prefix}/share/doc/charm"
bindir="\${prefix}/bin"
libdir="\${prefix}/lib"
sysconfdir="\${prefix}/etc"
confsuffix="/charm"
profiler="no"
python_path="$(which python)"
wget="$(which wget)"
 
# set -x

# parse CC options first
for opt do
  optarg=`expr "x$opt" : 'x[^=]*=\(.*\)'`
  case "$opt" in
  --cross-prefix=*) cross_prefix="$optarg"
  ;;
  --cc=*) CC="$optarg"
  ;;
  --source-path=*) source_path="$optarg"
  ;;
  --cpu=*) cpu="$optarg"
  ;;
  --extra-cflags=*) CHARM_CFLAGS="$optarg $CHARM_CFLAGS"
  ;;
  --extra-ldflags=*) LDFLAGS="$optarg $LDFLAGS"
  ;;
  --extra-cppflags=*) CPPFLAGS="$optarg $CPPFLAGS"
  ;;
  --python-build-ext=*) PYTHONBUILDEXT="$optarg" 
  esac
done
# OS specific
# Using uname is really, really broken.  Once we have the right set of checks
# we can eliminate it's usage altogether

cc="${cross_prefix}${CC-gcc}"
ar="${cross_prefix}${AR-ar}"
objcopy="${cross_prefix}${OBJCOPY-objcopy}"
ld="${cross_prefix}${LD-ld}"
windres="${cross_prefix}${WINDRES-windres}"
pkg_config="${cross_prefix}${PKG_CONFIG-pkg-config}"
sdl_config="${cross_prefix}${SDL_CONFIG-sdl-config}"

# default flags for all hosts
#CHARM_CFLAGS="-fno-strict-aliasing $CHARM_CFLAGS"
CFLAGS="-g $CFLAGS"
CHARM_CFLAGS="-Wall -Wundef -Wwrite-strings -Wmissing-prototypes $CHARM_CFLAGS"
#CHARM_CFLAGS="-Wstrict-prototypes -Wredundant-decls $CHARM_CFLAGS"
#CHARM_CFLAGS="-D_GNU_SOURCE -D_FILE_OFFSET_BITS=64 -D_LARGEFILE_SOURCE $CHARM_CFLAGS"
#CHARM_CFLAGS="-D_FORTIFY_SOURCE=2 $CHARM_CFLAGS"
CHARM_INCLUDES="-I. -I\$(SRC_PATH)"
# Need to add an --enable-debugging flag.
#LDFLAGS="-g $LDFLAGS"

# make source path absolute
source_path=`cd "$source_path"; pwd`

check_define() {
cat > $TMPC <<EOF
#if !defined($1)
#error Not defined
#endif
int main(void) { return 0; }
EOF
  compile_object
}

if test ! -z "$cpu" ; then
  # command line argument
  :
elif check_define __i386__ ; then
  cpu="i386"
elif check_define __x86_64__ ; then
  cpu="x86_64"
elif check_define __sparc__ ; then
  # We can't check for 64 bit (when gcc is biarch) or V8PLUSA
  # They must be specified using --sparc_cpu
  if check_define __arch64__ ; then
    cpu="sparc64"
  else
    cpu="sparc"
  fi
elif check_define _ARCH_PPC ; then
  if check_define _ARCH_PPC64 ; then
    cpu="ppc64"
  else
    cpu="ppc"
  fi
elif check_define __mips__ ; then
  cpu="mips"
elif check_define __ia64__ ; then
  cpu="ia64"
elif check_define __s390__ ; then
  if check_define __s390x__ ; then
    cpu="s390x"
  else
    cpu="s390"
  fi
else
  cpu=`uname -m`
fi

case "$cpu" in
  alpha|cris|ia64|lm32|m68k|microblaze|ppc|ppc64|sparc64|unicore32)
    cpu="$cpu"
  ;;
  i386|i486|i586|i686|i86pc|BePC)
    cpu="i386"
  ;;
  x86_64|amd64)
    cpu="x86_64"
  ;;
  *)
    echo "Unsupported CPU = $cpu"
    exit 1
  ;;
esac

# OS specific
if check_define __linux__ ; then
  targetos="Linux"
elif check_define _WIN32 ; then
  targetos='MINGW32'
elif check_define __OpenBSD__ ; then
  targetos='OpenBSD'
elif check_define __sun__ ; then
  targetos='SunOS'
elif check_define __HAIKU__ ; then
  targetos='Haiku'
else
  targetos=`uname -s`
fi

: ${make=${MAKE-make}}
: ${install=${INSTALL-install}}

if [ "$targetos" = "MINGW32" ] ; then
  EXESUF=".exe"
  CHARM_CFLAGS="-DWIN32_LEAN_AND_MEAN -DWINVER=0x501 $CHARM_CFLAGS"
  # enable C99/POSIX format strings (needs mingw32-runtime 3.15 or later)
  CHARM_CFLAGS="-D__USE_MINGW_ANSI_STDIO=1 $CHARM_CFLAGS"
  LIBS="-lwinmm -lws2_32 -liberty -liphlpapi $LIBS"
  #If you are building for NSIS executable, set prefix to /c/charm-crypto
  prefix="/mingw"
  mandir="\${prefix}"
  datadir="\${prefix}"
  docdir="\${prefix}"
  bindir="\${prefix}"
  sysconfdir="\${prefix}"
  confsuffix=""
fi

werror=""

for opt do
  optarg=`expr "x$opt" : 'x[^=]*=\(.*\)'`
  case "$opt" in
  --help|-h) show_help=yes
  ;;
  --version|-V) exec cat "$source_path/VERSION"
  ;;
  --prefix=*) prefix="$optarg"
  ;;
  --source-path=*)
  ;;
  --cross-prefix=*)
  ;;
  --cc=*)
  ;;
  --host-cc=*) host_cc="$optarg"
  ;;
  --make=*) make="$optarg"
  ;;
  --install=*) install="$optarg"
  ;;
  --extra-cflags=*)
  ;;
  --extra-ldflags=*)
  ;;
  --extra-cppflags=*)
  ;;
  --python-build-ext=*)
  ;;
  --cpu=*)
  ;;
  --enable-gprof) gprof="yes"
  ;;
  --static)
    static="yes"
    LDFLAGS="-static $LDFLAGS"
  ;;
  --mandir=*) mandir="$optarg"
  ;;
  --bindir=*) bindir="$optarg"
  ;;
  --libdir=*) libdir="$optarg"
  ;;
  --datadir=*) datadir="$optarg"
  ;;
  --docdir=*) docdir="$optarg"
  ;;
  --sysconfdir=*) sysconfdir="$optarg"
  ;;
  --disable-integer) integer_module="no"
  ;;
  --disable-ecc) ecc_module="no"
  ;;
  --disable-pairing) pairing_module="no"
  ;;
  --disable-benchmark) disable_benchmark="yes"
  ;;
  --enable-pairing-miracl=*) 
    echo "Enabling this option assumes you have unzipped the MIRACL library into charm-src/pairingmath/miracl/ and make sure the library is built in that directory."
  	pairing_arg="$optarg" ;
  	pairing_pbc="no";
  	pairing_miracl="yes" ;
  	pairing_relic="no"
  ;;	
  --enable-pairing-pbc)
    pairing_pbc="yes" ;
    pairing_miracl="no";
    pairing_relic="no"
  ;;
  --enable-pairing-relic)
    pairing_relic="yes";
    pairing_pbc="no" ;
    pairing_miracl="no"
  ;;
  --enable-integer-openssl)
    echo "integer module using openssl not supported yet."
    #integer_ssl="yes" ; 
    #integer_gmp="no"
  ;;
  --enable-integer-gmp)
    integer_gmp="yes" ;
    integer_ssl="no"
  ;;
  --enable-integer-relic)
    echo "integer module using RELIC not supported yet."
  ;;
  --enable-debug)
      # Enable debugging options that aren't excessively noisy
      debug="yes"
  ;;
  --enable-darwin) darwin="yes"
  ;;
  --enable-profiler) profiler="yes"
  ;;
  --enable-werror) werror="yes"
  ;;
  --disable-werror) werror="no"
  ;;
  --disable-docs) docs="no"
  ;;
  --enable-docs) docs="yes"
  ;;
  --sphinx-build=*) sphinx_build="$optarg"
  ;;
  --python=*) python_path="$optarg"
  ;;
  --build-win-exe) LDFLAGS="-L/c/charm-crypto/lib $LDFLAGS" CPPFLAGS="-I/c/charm-crypto/include -I/c/charm-crypto/include/openssl/ $CPPFLAGS" prefix="/c/charm-crypto" PYTHONBUILDEXT="-L/c/charm-crypto/lib -I/c/charm-crypto/include/"
  ;;
  --*dir)
  ;;
  *) echo "ERROR: unknown option $opt"; show_help="yes"
  ;;
  esac
done


#
# If cpu ~= sparc and  sparc_cpu hasn't been defined, plug in the right
# CHARM_CFLAGS/LDFLAGS (assume sparc_v8plus for 32-bit and sparc_v9 for 64-bit)
#
host_guest_base="no"
case "$cpu" in
    i386)
           CHARM_CFLAGS="-m32 $CHARM_CFLAGS"
           LDFLAGS="-m32 $LDFLAGS"
           cc_i386='$(CC) -m32'
           helper_cflags="-fomit-frame-pointer"
           host_guest_base="yes"
           ;;
    x86_64)
           CHARM_CFLAGS="-m64 $CHARM_CFLAGS"
           LDFLAGS="-m64 $LDFLAGS"
           cc_i386='$(CC) -m32'
           host_guest_base="yes"
           ;;
esac

[ -z "$guest_base" ] && guest_base="$host_guest_base"

if test x"$show_help" = x"yes" ; then
cat << EOF

Usage: configure [options]
Options: [defaults in brackets after descriptions]

EOF
echo "Standard options:"
echo "  --help                   print this message"
echo "  --prefix=PREFIX          install in PREFIX [$prefix]"
echo ""
echo "Advanced options:"
echo "  --source-path=PATH       path of source code [$source_path]"
echo "  --cross-prefix=PREFIX    use PREFIX for compile tools [$cross_prefix]"
echo "  --cc=CC                  use C compiler CC [$cc]"
echo "  --host-cc=CC             use C compiler CC [$host_cc] for code run at build time"
echo "  --extra-cflags=CFLAGS    append extra C compiler flags CHARM_CFLAGS"
echo "  --extra-ldflags=LDFLAGS  append extra linker flags LDFLAGS"
echo "  --extra-cppflags=CPPFLAG append extra c pre-processor flags CPPFLAGS"
echo "  --make=MAKE              use specified make [$make]"
echo "  --python=PATH            use specified path to python 3, if not standard"
echo "  --python-build-ext=OPTS  append extra python build_ext options OPTS"
echo "  --install=INSTALL        use specified install [$install]"
echo "  --static                 enable static build [$static]"
echo "  --mandir=PATH            install man pages in PATH"
echo "  --datadir=PATH           install firmware in PATH"
echo "  --docdir=PATH            install documentation in PATH"
echo "  --bindir=PATH            install binaries in PATH"
echo "  --sysconfdir=PATH        install config in PATH/CHARM"
echo "  --enable-debug           enable common debug build options"
echo "  --disable-integer        disable INTEGER base module"
echo "  --disable-ecc            disable ECC base module"
echo "  --disable-pairing        disable PAIRING base module"
echo "  --enable-pairing-miracl= enable use of MIRACL lib for pairing module. Options: 'mnt', 'bn', 'ss'"
echo "  --enable-pairing-pbc     enable use of PBC lib for pairing module (DEFAULT)"
echo "  --enable-integer-openssl enable use of openssl for integer module"
echo "  --enable-integer-gmp     enable use of GMP lib for integer module (DEFAULT)"
echo "  --disable-benchmark      disable BENCHMARK base module (DEFAULT is no)"
echo "  --disable-werror         disable compilation abort on warning"
echo "  --enable-cocoa           enable COCOA (Mac OS X only)"
echo "  --enable-docs            enable documentation build"
echo "  --disable-docs           disable documentation build"
echo "  --sphinx-build=PATH      overide the default sphinx-build which is \`which sphinx-build\`"       
echo ""
echo "NOTE: The object files are built at the place where configure is launched"
exit 1
fi

<<<<<<< HEAD
=======
# Python version handling logic. We prefer the argument path given by --python 
# If not specified, we check if python is python 3. 
#Baring that, we try python3,python3.2.python3.1,etc 

python3_found="no"
is_python_version(){
cat > $TMPC << EOF
import sys

if float(sys.version[:3]) >= 3.0:
    exit(0)
else:
   exit(-1)
EOF

if  [ -n "${1}"  ]; then
    $1 $TMPC
    result=$?
    if [ "$result" -eq "0" ] ; then 
        return  
    fi
fi
return 1
}

if [ -n "$python_path" ]; then 
        if (is_python_version $python_path); then
            python3_found="yes"
        else
            echo "$python_path is not python 3.x. This version of charm requires"
            echo "python 3.x. Please specify a valid python3 location with"
            echo "--python=/path/to/python3, leave off the command to have this script"
            echo "try finding it on its own, or install charm for python2.7"
            exit 1
        fi 
else
        for pyversion in python python3 python3.2 python3.1 
        do 
            if (is_python_version `which $pyversion`); then
                python3_found="yes"
                python_path=`which $pyversion`
                break
            fi
        done
        if test "$python3_found" = "no"; then 
            echo "No python 3 version found. This version of Charm requires python version 3.x. Specify python3 location with --python=/path/to/python3"
            echo "Otherwise, use the python 2.7+ version"
            exit 1
        fi
fi
py_config="$python_path-config"
PY_CFLAGS=`$py_config --cflags`
PY_LDFLAGS=`$py_config --ldflags`

>>>>>>> c0b4a6cd
# check that the C compiler works.
cat > $TMPC <<EOF
int main(void) {}
EOF

if compile_object ; then
  : C compiler works ok
else
    echo "ERROR: \"$cc\" either does not exist or does not work"
    exit 1
fi

# set flags here
gcc_flags="-Wold-style-declaration -Wold-style-definition -Wtype-limits"
gcc_flags="-Wformat-security -Wformat-y2k -Winit-self -Wignored-qualifiers $gcc_flags"
gcc_flags="-Wmissing-include-dirs -Wempty-body -Wnested-externs $gcc_flags"
gcc_flags="-fstack-protector-all -Wendif-labels $gcc_flags"
cat > $TMPC << EOF
int main(void) { return 0; }
EOF
for flag in $gcc_flags; do
    if compile_prog "-Werror $CHARM_CFLAGS" "-Werror $flag" ; then
	CHARM_CFLAGS="$CHARM_CFLAGS $flag"
    fi
done

if test -z "$target_list" ; then
    target_list="$default_target_list"
else
    target_list=`echo "$target_list" | sed -e 's/,/ /g'`
fi

feature_not_found() {
  feature=$1

  echo "ERROR"
  echo "ERROR: User requested feature $feature"
  echo "ERROR: configure was not able to find it"
  echo "ERROR"
  exit 1;
}

if test -z "$cross_prefix" ; then

# ---
# big/little endian test
cat > $TMPC << EOF
#include <inttypes.h>
int main(int argc, char ** argv){
        volatile uint32_t i=0x01234567;
        return (*((uint8_t*)(&i))) == 0x67;
}
EOF

if compile_prog "" "" ; then
$TMPE && bigendian="yes"
else
echo big/little test failed
fi

else

# if cross compiling, cannot launch a program, so make a static guess
case "$cpu" in
  armv4b|hppa|m68k|mips|mips64|ppc|ppc64|s390|s390x|sparc|sparc64)
    bigendian=yes
  ;;
esac

fi

# host long bits test, actually a pointer size test
cat > $TMPC << EOF
int sizeof_pointer_is_8[sizeof(void *) == 8 ? 1 : -1];
EOF
if compile_object; then
hostlongbits=64
else
hostlongbits=32
fi

##########################################
# zlib check

#cat > $TMPC << EOF
##include <zlib.h>
#int main(void) { zlibVersion(); return 0; }
#EOF
#if compile_prog "" "-lz" ; then
#    :
#else
#    echo
#    echo "Error: zlib check failed"
#    echo "Make sure to have the zlib libs and headers installed."
#    echo
#    exit 1
#fi

##########################################
# pkg-config probe

#if ! has $pkg_config; then
#  echo warning: proceeding without "$pkg_config" >&2
#  pkg_config=/bin/false
#fi

##########################################
# python probe
cat > $TMPC << EOF
import sys

if sys.hexversion >= int(0x2070000) && sys.hexversion < int(0x3000000):
   exit(0)
else:
   print("Need Python 2.7. Specify --python=/path/to/python")
   exit(-1)
EOF

##########################################
# check if the compiler defines offsetof

need_offsetof=yes
cat > $TMPC << EOF
#include <stddef.h>
int main(void) { struct s { int f; }; return offsetof(struct s, f); }
EOF
if compile_prog "" "" ; then
    need_offsetof=no
fi

##########################################
# check if the compiler understands attribute warn_unused_result
#
# This could be smarter, but gcc -Werror does not error out even when warning
# about attribute warn_unused_result

gcc_attribute_warn_unused_result=no
cat > $TMPC << EOF
#if defined(__GNUC__) && (__GNUC__ < 4) && defined(__GNUC_MINOR__) && (__GNUC__ < 4)
#error gcc 3.3 or older
#endif
int main(void) { return 0;}
EOF
if compile_prog "" ""; then
    gcc_attribute_warn_unused_result=yes
fi


##########################################
# checks for -lm, -lpbc, -lgmp, -lcrypto libraries
libm_found="no"
if check_library "-lm" $TMPC == 0 ; then
   #echo "libm found!"
   libm_found="yes"
fi

# check for -lgmp
libgmp_found="no"
if check_library "-lgmp" $TMPC == 0 ; then
   #echo "libgmp found!"
   libgmp_found="yes"
fi

# check for -lpbc
libpbc_found="no"
if check_library "-lpbc" $TMPC == 0 ; then
   #echo "libpbc found!"
   libpbc_found="yes"
fi

# check for -lcrypto
libcrypto_found="no"
if check_library "-lcrypto" $TMPC == 0 ; then
   #echo "libcrypto found!"
   libcrypto_found="yes"
fi
##########################################


##########################################
# End of CC checks
# After here, no more $cc or $ld runs

if test "$debug" = "no" ; then
  CFLAGS="-O2 $CFLAGS"
fi

# Consult white-list to determine whether to enable werror
# by default.  Only enable by default for git builds
z_version=`cut -f3 -d. "$source_path/VERSION"`

if test -z "$werror" ; then
    if test "$z_version" = "50" -a \
        "$linux" = "yes" ; then
        werror="yes"
    else
        werror="no"
    fi
fi

if test "$werror" = "yes" ; then
    CHARM_CFLAGS="-Werror $CHARM_CFLAGS"
fi

confdir=$sysconfdir$confsuffix

echo "Install prefix    $prefix"
echo "data directory    `eval echo $datadir`"
echo "binary directory  `eval echo $bindir`"
echo "library directory `eval echo $libdir`"
echo "config directory  `eval echo $sysconfdir`"
echo "Source path       $source_path"
#echo "C compiler        $CC"
#echo "Host C compiler   $HOST_CC"
echo "CFLAGS            $CFLAGS"
echo "CHARM_CFLAGS       $CHARM_CFLAGS"
echo "LDFLAGS           $LDFLAGS"
echo "make              $make"
echo "python            $python_path"
echo "build_ext options build_ext $PYTHONBUILDEXT"
echo "install           $install"
echo "host CPU          $cpu"
echo "wget              $wget"
echo "gprof enabled     $gprof"
echo "profiler          $profiler"
echo "static build      $static"
echo "-Werror enabled   $werror"
echo "integer module    $integer_module"
echo "ecc module        $ecc_module"
echo "pairing module    $pairing_module"
echo "disable benchmark $disable_benchmark"
echo "libm found        $libm_found"
echo "libgmp found      $libgmp_found"
echo "libpbc found      $libpbc_found"
echo "libcrypto found   $libcrypto_found"
#if test "$darwin" = "yes" ; then
#    echo "Cocoa support     $cocoa"
#fi
echo "Documentation     $docs"
if test "$docs" = "yes" ; then
    echo "sphinx path       $sphinx_build"
fi

[ ! -z "$uname_release" ] && \
echo "uname -r          $uname_release"

config_mk="config.mk"

echo "# Automatically generated by configure - do not modify" > $config_mk
printf "# Configured with:" >> $config_mk
printf " '%s'" "$0" "$@" >> $config_mk
echo >> $config_mk

echo all: >> $config_mk
echo "prefix=$prefix" >> $config_mk
echo "bindir=$bindir" >> $config_mk
echo "libdir=$libdir" >> $config_mk
echo "mandir=$mandir" >> $config_mk
echo "datadir=$datadir" >> $config_mk
echo "sysconfdir=$sysconfdir" >> $config_mk
echo "docdir=$docdir" >> $config_mk
echo "confdir=$confdir" >> $config_mk

case "$cpu" in
  i386|x86_64|alpha|cris|hppa|ia64|lm32|m68k|microblaze|mips|mips64|ppc|ppc64|s390|s390x|sparc|sparc64|unicore32)
    ARCH=$cpu
  ;;
  armv4b|armv4l)
    ARCH=arm
  ;;
esac
echo "ARCH=$ARCH" >> $config_mk
if test "$debug" = "yes" ; then
  echo "CONFIG_DEBUG_EXEC=y" >> $config_mk
fi

if test "$darwin" = "yes" ; then
  echo "CONFIG_DARWIN=y" >> $config_mk
fi

if test "$static" = "yes" ; then
  echo "CONFIG_STATIC=y" >> $config_mk
fi
if test $profiler = "yes" ; then
  echo "CONFIG_PROFILER=y" >> $config_mk
fi

CHARM_version=`head "$source_path/VERSION"`
echo "VERSION=$CHARM_version" >>$config_mk
echo "PKGVERSION=$pkgversion" >>$config_mk
echo "SRC_PATH=$source_path" >> $config_mk
echo "TARGET_DIRS=$target_list" >> $config_mk
if [ "$docs" = "yes" ] ; then
  echo "BUILD_DOCS=yes" >> $config_mk
fi

echo "CONFIG_UNAME_RELEASE=\"$uname_release\"" >> $config_mk

echo "TOOLS=$tools" >> $config_mk
echo "MAKE=$make" >> $config_mk
echo "INSTALL=$install" >> $config_mk
echo "INSTALL_DIR=$install -d -m0755 -p" >> $config_mk
echo "INSTALL_DATA=$install -m0644 -p" >> $config_mk
echo "INSTALL_PROG=$install -m0755 -p" >> $config_mk

if test "$darwin" = "yes" ; then
   mac_ver=`sw_vers | grep "ProductVersion:" | cut -d. -f2`
   if test "$mac_ver" = "7"; then 
      echo "CC=clang" >> $config_mk
      echo "CPP=clang++" >> $config_mk
      echo "CXX=clang++" >> $config_mk 
      echo "HOST_CC=clang" >> $config_mk
   else
      echo "CC=$cc" >> $config_mk
      echo "HOST_CC=$host_cc" >> $config_mk
   fi
else
echo "CC=gcc" >> $config_mk
echo "CPP=gcc -E" >> $config_mk
echo "HOST_CC=gcc" >> $config_mk
fi
echo "AR=$ar" >> $config_mk
echo "LD=$ld" >> $config_mk
echo "LIBTOOL=$libtool" >> $config_mk
echo "CFLAGS=$CFLAGS" >> $config_mk
echo "CHARM_CFLAGS=$CHARM_CFLAGS" >> $config_mk
echo "CHARM_INCLUDES=$CHARM_INCLUDES" >> $config_mk

echo "HELPER_CFLAGS=$helper_cflags" >> $config_mk
echo "LDFLAGS=$LDFLAGS" >> $config_mk
echo "CPPFLAGS=$CPPFLAGS" >> $config_mk
echo "ARLIBS_BEGIN=$arlibs_begin" >> $config_mk
echo "ARLIBS_END=$arlibs_end" >> $config_mk
echo "LIBS+=$LIBS" >> $config_mk
echo "LIBS_TOOLS+=$libs_tools" >> $config_mk

echo "PY_CFLAGS=$PY_CFLAGS" >> $config_mk
echo "PY_LDFLAGS=$PY_LDFLAGS" >> $config_mk

# generate list of library paths for linker script
cflags=""
includes=""
ldflags=""

if test "$gprof" = "yes" ; then
  echo "TARGET_GPROF=yes" >> $config_target_mak
  if test "$target_linux_user" = "yes" ; then
    cflags="-p $cflags"
    ldflags="-p $ldflags"
  fi
  if test "$target_softmmu" = "yes" ; then
    ldflags="-p $ldflags"
    echo "GPROF_CFLAGS=-p" >> $config_target_mak
  fi
fi

if test "$docs" = "yes" ; then
  if test "$sphinx_build" = ""; then 
    echo "ERROR: sphinx-build not found"
    exit -1 
  fi
fi
if test "$python3_found" = "no" ; then
   echo "ERROR: python 3 not found."
   exit -1
else
   echo "PYTHON=$python_path" >> $config_mk
fi

# write the CHARM specific options to the config file
echo "INT_MOD=$integer_module" >> $config_mk
echo "ECC_MOD=$ecc_module" >> $config_mk
echo "PAIR_MOD=$pairing_module" >> $config_mk

if test "$pairing_pbc" = "yes" ; then
    echo "USE_PBC=$pairing_pbc" >> $config_mk
    echo "USE_GMP=$pairing_pbc" >> $config_mk
    echo "USE_MIRACL=no" >> $config_mk
elif test "$pairing_miracl" = "yes" ; then
    echo "USE_MIRACL=$pairing_miracl" >> $config_mk
    echo "USE_PBC=no" >> $config_mk
elif test "$pairing_relic" = "yes" ; then
    echo "USE_RELIC=$pairing_relic" >> $config_mk
    echo "USE_PBC=no" >> $config_mk
    echo "USE_MIRACL=no" >> $config_mk
fi

if test "$pairing_miracl" = "yes" ; then
	if test "$pairing_arg" = "mnt" ; then
		echo "MIRACL_MNT=yes" >> $config_mk
		echo "MIRACL_BN=no" >> $config_mk
		echo "MIRACL_SS=no" >> $config_mk
	elif test "$pairing_arg" = "bn" ; then
		echo "MIRACL_MNT=no" >> $config_mk
		echo "MIRACL_BN=yes" >> $config_mk	
		echo "MIRACL_SS=no" >> $config_mk
	elif test "$pairing_arg" = "ss" ; then
		echo "MIRACL_MNT=no" >> $config_mk
		echo "MIRACL_BN=no" >> $config_mk	
		echo "MIRACL_SS=yes" >> $config_mk
	fi
fi

if test "$disable_benchmark" = "yes" ; then
    echo "DISABLE_BENCHMARK=yes" >> $config_mk
else
    echo "DISABLE_BENCHMARK=no" >> $config_mk
fi

if test "$wget" = "" ; then
	if [ "$targetos" = "MINGW32" ] ; then
		printf "wget not found!\n\n.Will now run Internet Explorer to download wget for windows.\n\n Please be sure to add the GNU32 bin directory to your path! Right-click Computer, Properties, Advanced System Settings, Advanced, Environment Variables, Path."
		/c/Program\ Files/Internet\ Explorer/iexplore.exe http://downloads.sourceforge.net/gnuwin32/wget-1.11.4-1-setup.exe
		rm $config_mk
		exit -1
	else
		echo "wget not found. Please install first, its required if installing dependencies."
		rm $config_mk
		exit -1
	fi
fi

if [ "$targetos" = "MINGW32" ] ; then
	echo "PYTHONFLAGS=--compile=mingw32" >> $config_mk
	echo "OSFLAGS=--disable-static --enable-shared $OSFLAGS" >> $config_mk
fi

# For python installers on OS X.
test_path=`echo $python_path | awk 'BEGIN {FS="."}{print $1}'`
if [ "$test_path" = "/Library/Frameworks/Python" ] ; then
    PYTHONBUILDEXT="-L/usr/local/lib -I/usr/local/include $PYTHONBUILDEXT"
fi

if [ "$PYTHONBUILDEXT" != "" ] ; then
    echo "PYTHONBUILDEXT=build_ext $PYTHONBUILDEXT" >> $config_mk
fi

if test "$libm_found" = "no" ; then
   echo "ERROR: libm not found. Please install first, then re-run configure."
   rm $config_mk
   exit -1
fi 

if [ "$targetos" = "MINGW32" ] ; then
	# Windows allowing spaces in directories is a no-no.
	echo "wget=\"$wget\"" >> $config_mk
else
	echo "wget=$wget" >> $config_mk
fi
echo "HAVE_LIBM=$libm_found" >> $config_mk
echo "HAVE_LIBGMP=$libgmp_found" >> $config_mk
echo "HAVE_LIBPBC=$libpbc_found" >> $config_mk
echo "HAVE_LIBCRYPTO=$libcrypto_found" >> $config_mk
echo "PYPARSING=$pyparse_found" >> $config_mk
if test "$docs" = "yes" ; then
    echo "SPHINX=$sphinx_build" >> $config_mk
fi

# needed for keeping track of crypto libs installed
cp config.dist.py charm/config.py
exit 0<|MERGE_RESOLUTION|>--- conflicted
+++ resolved
@@ -466,63 +466,10 @@
 exit 1
 fi
 
-<<<<<<< HEAD
-=======
-# Python version handling logic. We prefer the argument path given by --python 
-# If not specified, we check if python is python 3. 
-#Baring that, we try python3,python3.2.python3.1,etc 
-
-python3_found="no"
-is_python_version(){
-cat > $TMPC << EOF
-import sys
-
-if float(sys.version[:3]) >= 3.0:
-    exit(0)
-else:
-   exit(-1)
-EOF
-
-if  [ -n "${1}"  ]; then
-    $1 $TMPC
-    result=$?
-    if [ "$result" -eq "0" ] ; then 
-        return  
-    fi
-fi
-return 1
-}
-
-if [ -n "$python_path" ]; then 
-        if (is_python_version $python_path); then
-            python3_found="yes"
-        else
-            echo "$python_path is not python 3.x. This version of charm requires"
-            echo "python 3.x. Please specify a valid python3 location with"
-            echo "--python=/path/to/python3, leave off the command to have this script"
-            echo "try finding it on its own, or install charm for python2.7"
-            exit 1
-        fi 
-else
-        for pyversion in python python3 python3.2 python3.1 
-        do 
-            if (is_python_version `which $pyversion`); then
-                python3_found="yes"
-                python_path=`which $pyversion`
-                break
-            fi
-        done
-        if test "$python3_found" = "no"; then 
-            echo "No python 3 version found. This version of Charm requires python version 3.x. Specify python3 location with --python=/path/to/python3"
-            echo "Otherwise, use the python 2.7+ version"
-            exit 1
-        fi
-fi
 py_config="$python_path-config"
 PY_CFLAGS=`$py_config --cflags`
 PY_LDFLAGS=`$py_config --ldflags`
 
->>>>>>> c0b4a6cd
 # check that the C compiler works.
 cat > $TMPC <<EOF
 int main(void) {}
