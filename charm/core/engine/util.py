from __future__ import print_function
import io, pickle
import json, zlib
from base64 import *
import types

def serializeDict(Object, group):
    bytes_object = {}
    if not hasattr(group, 'serialize'):
        return None
    if isinstance(Object, dict):
        for i in Object.keys():
            # check the type of the object[i]
<<<<<<< HEAD
            if type(object[i]) in [str, int]:
                if(type(object[i]) == str):
                    temp = 'str'+object[i]
                    bytes_object[i] = temp
                else:
                    bytes_object[i] = object[i] # don't convert to bytes, if string
            elif type(object[i]) == unicode:
                bytes_object[i] = object[i]
            elif type(object[i]) == dict:
                bytes_object[i] = serializeDict(object[i], group) #; print("dict found in ser => '%s'" % i);
            elif type(object[i]) == list:
                bytes_object[i] = serializeList(object[i], group)
=======
            if type(Object[i]) in [str, int]:
                bytes_object[i] = Object[i] # don't convert to bytes, if string
            elif type(Object[i]) == dict:
                bytes_object[i] = serializeDict(Object[i], group) #; print("dict found in ser => '%s'" % i); 
            elif type(Object[i]) == list:
                bytes_object[i] = serializeList(Object[i], group)                           
            elif type(Object[i]) == bytes:
                tmp = b'bytes'+Object[i]
                bytes_object[i] = tmp
>>>>>>> c0b4a6cd
            else: # typically group object
               #print("DEBUG = k: %s, v: %s" % (i, object[i]))
                bytes_object[i] = group.serialize(Object[i])
        return bytes_object
    else:
        # just one bytes object and it's a string
        if type(Object) == str: return bytes(Object, 'utf8')
        else: return group.serialize(Object)

def serializeList(Object, group):
    bytes_object_ = []
    if not hasattr(group, 'serialize'):
        return None
    
    if type(Object) == list:
        for i in Object:
            # check the type of the Object[i]
            if type(i) in [str, int]:
                if(type(i) == str):
                    temp = 'str'+i
                    bytes_object_.append(temp) # don't convert to bytes, if string
                else:
                    bytes_object_.append(i)
            elif type(i) == unicode:
                bytes_object_.append(i)
            elif type(i) == dict:
                bytes_object_.append(serializeDict(i, group)) #; print("dict found in ser => '%s'" % i);
            elif type(i) == list:
                bytes_object_.append(serializeList(i, group))
            else: # typically group object
               #print("DEBUG = k: %s, v: %s" % (i, object[i]))
                bytes_object_.append(group.serialize(i))
        return bytes_object_
    elif type(Object) == tuple:
        for i in Object:
            # check the type of the Object[i]
            if type(i) in [str, int]:
                if(type(i) == str):
                    temp = 'str'+i
                    bytes_object_.append(temp) # don't convert to bytes, if string
                else:
                    bytes_object_.append(i)
            elif type(i) == unicode:
                bytes_object_.append(i)
            elif type(i) == dict:
                bytes_object_.append(serializeDict(i, group)) #; print("dict found in ser => '%s'" % i);
            elif type(i) == list:
                bytes_object_.append(serializeList(i, group))
            else: # typically group object
               #print("DEBUG = k: %s, v: %s" % (i, object[i]))
                bytes_object_.append(group.serialize(i))
        return tuple(bytes_object_)
    else:
        # just one bytes object and it's a string
<<<<<<< HEAD
        if type(object) == str:
            return bytes(object, 'utf8')
        else: return group.serialize(object)
=======
        if type(Object) == str: 
           return b'str:' + bytes(Object, 'utf8')
        elif type(Object) == bytes:
           return b'byte:' + Object 
        else: return group.serialize(Object)
>>>>>>> c0b4a6cd

def serializeObject(Objects, group):
    if type(Objects) == dict: 
       return serializeDict(Objects, group)
    # handles lists, tuples, sets, and even individual elements
    else: 
       return serializeList(Objects, group)


def deserializeDict(Object, group):
    bytes_object = {}
    if not hasattr(group, 'deserialize'):
       return None

<<<<<<< HEAD
    if type(object) == dict:
        for i in object.keys():
            _type = type(object[i])
            if _type == bytes:
               if(object[i][:3] == 'str'):
                   bytes_object[i] = object[i][3:]
               else:
                   bytes_object[i] = group.deserialize(object[i])
=======
    if type(Object) == dict:    
        for i in Object.keys():
            _type = type(Object[i])
            if _type == bytes:
                if(Object[i][:5] == b'bytes'):
                    bytes_object[i] = Object[i][5:]
                else:
                    bytes_object[i] = group.deserialize(Object[i])
>>>>>>> c0b4a6cd
            elif _type == dict:
                bytes_object[i] = deserializeDict(Object[i], group) # ; print("dict found in des => '%s'" % i);
            elif _type == list:
                bytes_object[i] = deserializeList(Object[i], group)
            elif _type == str:
                bytes_object[i] = Object[i]
            elif _type == int:
<<<<<<< HEAD
                bytes_object[i] = object[i]
            elif _type == unicode:
               bytes_object[i] = unicode(object[i])
=======
                bytes_object[i] = Object[i]
>>>>>>> c0b4a6cd
        return bytes_object
    elif type(Object) == bytes:
        return group.deserialize(Object)
    else:
        # just one bytes Object
        return Object
    
def deserializeList(Object, group):
    _bytes_object = []
    if not hasattr(group, 'deserialize'):
       return None

    if type(Object) == list:
        for i in Object:
            _typeL = type(i)
            if _typeL == bytes:
               if(i[:3] == 'str'):
                   _bytes_object.append(i[3:])
               else:
                   _bytes_object.append(group.deserialize(i))
            elif _typeL == dict:
                _bytes_object.append(deserializeDict(i, group)) # ; print("dict found in des => '%s'" % i);
            elif _typeL == list:
                _bytes_object.append(deserializeList(i, group))
            elif _typeL == str:
                _bytes_object.append(i)
            elif _typeL == int:
                _bytes_object.append(i)
            elif _typeL == unicode:
               _bytes_object.append(unicode(i))
        return _bytes_object
    elif type(Object) == tuple:
        for i in Object:
            _typeL = type(i)
            if _typeL == bytes:
               if(i[:3] == 'str'):
                   _bytes_object.append(i[3:])
               else:
                   _bytes_object.append(group.deserialize(i))
            elif _typeL == dict:
                _bytes_object.append(deserializeDict(i, group)) # ; print("dict found in des => '%s'" % i);
            elif _typeL == list:
                _bytes_object.append(deserializeList(i, group))
            elif _typeL == str:
                _bytes_object.append(i)
            elif _typeL == int:
                _bytes_object.append(i)
            elif _typeL == unicode:
               _bytes_object.append(unicode(i))
        return tuple(_bytes_object)
    else:
<<<<<<< HEAD
        # just one bytes object
        return group.deserialize(object)
=======
        delim = b':'
        if type(Object) == str and Object.split(delim)[0] == b'str':
            return bytes.decode(Object.split(delim)[1])
        elif type(Object) == bytes and Object.split(delim)[0] == b'byte':
            return Object.split(delim)[1] # keep as a byte Object
        # just one bytes Object
        return group.deserialize(Object)
>>>>>>> c0b4a6cd
        # return object

def deserializeObject(Objects, group):
    if type(Objects) == dict: return deserializeDict(Objects, group)
    else: return deserializeList(Objects, group)
    
<<<<<<< HEAD
def pickleObject(object):
    valid_types = [bytes, dict, list, str, int, unicode]    
=======
def pickleObject(Object):
    valid_types = [bytes, dict, list, str, int]    
>>>>>>> c0b4a6cd
    file = io.BytesIO()
    # check that dictionary is all bytes (if not, return None)
    if isinstance(Object, dict):
        for k in Object.keys():
            _type = type(Object[k])
            if not _type in valid_types:
               print("DEBUG: pickleObject Error!!! only bytes or dictionaries of bytes accepted."); print("invalid type =>", type(Object[k]))
               return None
    pickle.dump(Object, file, pickle.HIGHEST_PROTOCOL)
    result = file.getvalue()
    encoded = b64encode(result)
    file.close()
    return encoded

<<<<<<< HEAD
def unpickleObject(byte_object):
    #    print("bytes_object =>", byte_object)
=======
def unpickleObject(Object):
    if type(Object) == str:
       byte_object = bytes(Object, 'utf-8')
    elif type(Object) == bytes:
       byte_object = Object
    else:
       return None
>>>>>>> c0b4a6cd
    decoded = b64decode(byte_object)
    if type(decoded) == bytes and len(decoded) > 0:
        return pickle.loads(decoded)
    return None

# Two new API calls to simplify serializing to a blob of bytes
# objectToBytes() and bytesToObject()
def objectToBytes(Object, group):
    object_ser = serializeObject(Object, group)
    return pickleObject(object_ser)
    
def bytesToObject(byteobject, group):
    unwrap_object = unpickleObject(byteobject)
    return deserializeObject(unwrap_object, group)
    
"""
    Using serialization tools with our cryptographic schemes 
    requires that the group object is initialized 
    
    data = { 'test1':b"hello", 'test2':b"world", }
    
    dataBytes = objectToBytes(data, group)
    
    dataRec   = bytesToObject(dataBytes, group)

    assert data == dataRec, 'Error during deserialization.'    
"""

if __name__ == "__main__":
    data = { 'a':b"hello", 'b':b"world" }
  
    #packer = getPackerObject(data)    
    #print("packed => ", packer.pack())
    result = pickleObject(data)

    data2 = unpickleObject(result)
    
    print("data2 => ", data2)<|MERGE_RESOLUTION|>--- conflicted
+++ resolved
@@ -11,37 +11,41 @@
     if isinstance(Object, dict):
         for i in Object.keys():
             # check the type of the object[i]
-<<<<<<< HEAD
-            if type(object[i]) in [str, int]:
-                if(type(object[i]) == str):
-                    temp = 'str'+object[i]
+            #if type(Object[i]) in [str, int]:
+            #    bytes_object[i] = Object[i] # don't convert to bytes, if string
+            #elif type(Object[i]) == dict:
+            #    bytes_object[i] = serializeDict(Object[i], group) #; print("dict found in ser => '%s'" % i); 
+            #elif type(Object[i]) == list:
+            #    bytes_object[i] = serializeList(Object[i], group)                           
+            #elif type(Object[i]) == bytes:
+            #    tmp = b'bytes'+Object[i]
+            #    bytes_object[i] = tmp
+
+            # check the type of the object[i]
+            if type(Object[i]) in [str, int]:
+                if(type(Object[i]) == str):
+                    temp = 'str'+Object[i]
                     bytes_object[i] = temp
                 else:
-                    bytes_object[i] = object[i] # don't convert to bytes, if string
-            elif type(object[i]) == unicode:
-                bytes_object[i] = object[i]
-            elif type(object[i]) == dict:
-                bytes_object[i] = serializeDict(object[i], group) #; print("dict found in ser => '%s'" % i);
-            elif type(object[i]) == list:
-                bytes_object[i] = serializeList(object[i], group)
-=======
-            if type(Object[i]) in [str, int]:
-                bytes_object[i] = Object[i] # don't convert to bytes, if string
+                    bytes_object[i] = Object[i] # don't convert to bytes, if string
+            elif type(Object[i]) == unicode:
+                bytes_object[i] = Object[i]
             elif type(Object[i]) == dict:
-                bytes_object[i] = serializeDict(Object[i], group) #; print("dict found in ser => '%s'" % i); 
+                bytes_object[i] = serializeDict(Object[i], group) #; print("dict found in ser => '%s'" % i);
             elif type(Object[i]) == list:
-                bytes_object[i] = serializeList(Object[i], group)                           
-            elif type(Object[i]) == bytes:
-                tmp = b'bytes'+Object[i]
-                bytes_object[i] = tmp
->>>>>>> c0b4a6cd
+                bytes_object[i] = serializeList(Object[i], group)
             else: # typically group object
                #print("DEBUG = k: %s, v: %s" % (i, object[i]))
                 bytes_object[i] = group.serialize(Object[i])
         return bytes_object
     else:
         # just one bytes object and it's a string
-        if type(Object) == str: return bytes(Object, 'utf8')
+        #if type(Object) == str: return Object
+        #else: return group.serialize(Object)
+        if type(Object) == str: 
+           return b'str:' + Object
+        elif type(Object) == unicode:
+           return b'uni:' + Object 
         else: return group.serialize(Object)
 
 def serializeList(Object, group):
@@ -89,17 +93,11 @@
         return tuple(bytes_object_)
     else:
         # just one bytes object and it's a string
-<<<<<<< HEAD
-        if type(object) == str:
-            return bytes(object, 'utf8')
-        else: return group.serialize(object)
-=======
         if type(Object) == str: 
-           return b'str:' + bytes(Object, 'utf8')
-        elif type(Object) == bytes:
-           return b'byte:' + Object 
+           return b'str:' + Object
+        elif type(Object) == unicode:
+           return b'uni:' + Object 
         else: return group.serialize(Object)
->>>>>>> c0b4a6cd
 
 def serializeObject(Objects, group):
     if type(Objects) == dict: 
@@ -114,25 +112,14 @@
     if not hasattr(group, 'deserialize'):
        return None
 
-<<<<<<< HEAD
-    if type(object) == dict:
-        for i in object.keys():
-            _type = type(object[i])
-            if _type == bytes:
-               if(object[i][:3] == 'str'):
-                   bytes_object[i] = object[i][3:]
-               else:
-                   bytes_object[i] = group.deserialize(object[i])
-=======
     if type(Object) == dict:    
         for i in Object.keys():
             _type = type(Object[i])
             if _type == bytes:
-                if(Object[i][:5] == b'bytes'):
-                    bytes_object[i] = Object[i][5:]
-                else:
+               if(Object[i][:3] == 'str'):
+                   bytes_object[i] = Object[i][3:]
+               else:
                     bytes_object[i] = group.deserialize(Object[i])
->>>>>>> c0b4a6cd
             elif _type == dict:
                 bytes_object[i] = deserializeDict(Object[i], group) # ; print("dict found in des => '%s'" % i);
             elif _type == list:
@@ -140,19 +127,24 @@
             elif _type == str:
                 bytes_object[i] = Object[i]
             elif _type == int:
-<<<<<<< HEAD
-                bytes_object[i] = object[i]
+                bytes_object[i] = Object[i]
             elif _type == unicode:
-               bytes_object[i] = unicode(object[i])
-=======
-                bytes_object[i] = Object[i]
->>>>>>> c0b4a6cd
+               bytes_object[i] = unicode(Object[i])
         return bytes_object
-    elif type(Object) == bytes:
+    #elif type(Object) == bytes:
+    #    return group.deserialize(Object)
+    #else:
+        # just one bytes Object
+    #    return Object
+    else:
+        delim = b':'
+        if type(Object) == str and Object.split(delim)[0] == b'str':
+            return Object.split(delim)[1]
+        elif type(Object) == unicode and Object.split(delim)[0] == b'uni':
+            return unicode(Object.split(delim)[1]) # keep as a byte Object
+        # just one bytes Object
         return group.deserialize(Object)
-    else:
-        # just one bytes Object
-        return Object
+        # return object
     
 def deserializeList(Object, group):
     _bytes_object = []
@@ -198,31 +190,21 @@
                _bytes_object.append(unicode(i))
         return tuple(_bytes_object)
     else:
-<<<<<<< HEAD
-        # just one bytes object
-        return group.deserialize(object)
-=======
         delim = b':'
         if type(Object) == str and Object.split(delim)[0] == b'str':
-            return bytes.decode(Object.split(delim)[1])
-        elif type(Object) == bytes and Object.split(delim)[0] == b'byte':
-            return Object.split(delim)[1] # keep as a byte Object
+            return Object.split(delim)[1]
+        elif type(Object) == unicode and Object.split(delim)[0] == b'uni':
+            return unicode(Object.split(delim)[1]) # keep as a byte Object
         # just one bytes Object
         return group.deserialize(Object)
->>>>>>> c0b4a6cd
         # return object
 
 def deserializeObject(Objects, group):
     if type(Objects) == dict: return deserializeDict(Objects, group)
     else: return deserializeList(Objects, group)
     
-<<<<<<< HEAD
-def pickleObject(object):
+def pickleObject(Object):
     valid_types = [bytes, dict, list, str, int, unicode]    
-=======
-def pickleObject(Object):
-    valid_types = [bytes, dict, list, str, int]    
->>>>>>> c0b4a6cd
     file = io.BytesIO()
     # check that dictionary is all bytes (if not, return None)
     if isinstance(Object, dict):
@@ -237,18 +219,13 @@
     file.close()
     return encoded
 
-<<<<<<< HEAD
-def unpickleObject(byte_object):
-    #    print("bytes_object =>", byte_object)
-=======
 def unpickleObject(Object):
     if type(Object) == str:
-       byte_object = bytes(Object, 'utf-8')
-    elif type(Object) == bytes:
        byte_object = Object
+    elif type(Object) == unicode:
+       byte_object = unicode(Object)
     else:
        return None
->>>>>>> c0b4a6cd
     decoded = b64decode(byte_object)
     if type(decoded) == bytes and len(decoded) > 0:
         return pickle.loads(decoded)
@@ -278,7 +255,7 @@
 """
 
 if __name__ == "__main__":
-    data = { 'a':b"hello", 'b':b"world" }
+    data = { 'a':b"hello", 'b':"world", 'c':[1, 2, 3], 'd':unicode('this is a test')}
   
     #packer = getPackerObject(data)    
     #print("packed => ", packer.pack())
