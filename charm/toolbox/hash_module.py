try:
  import charm.core.crypto.cryptobase
  from charm.core.math.pairing import pairing,ZR
  from charm.core.math.integer import integer,int2Bytes
  from charm.toolbox.conversion import Conversion
  from charm.toolbox.bitstring import Bytes
  import hashlib, base64
except Exception as err:
  print(err)
  exit(-1)

class Hash():
    def __init__(self, htype='sha1', pairingElement=None, integerElement=None):        
        if htype == 'sha1':
            self.hash_type = htype 
            # instance of PairingGroup
            self.group = pairingElement
        
    def hashToZn(self, value):
        if type(value) == pairing:
            h = hashlib.new(self.hash_type)
            h.update(self.group.serialize(value))
            #print "digest => %s" % h.hexdigest()
            # get raw bytes of digest and hash to Zr
            val = h.digest()
            return integer(int(unicode(self.group.hash(val, ZR))))
            # do something related to that
        if type(value) == integer:
            str_value = int2Bytes(value)
<<<<<<< HEAD
#            print("str_value =>", str_value)
#            val = self.group.hash(str_value, ZR)
#            print("hash =>", val)
            return integer(int(unicode(self.group.hash(str_value, ZR))))
=======
            #print("str_value =>", str_value)
            #val = self.group.hash(str_value, ZR)
            #print("hash =>", val)
            return integer(int(self.group.hash(str_value, ZR)))
>>>>>>> ecdb3129
        return None
    
    # takes two arbitrary strings and hashes to an element of Zr
    def hashToZr(self, *args):
        if isinstance(args, tuple):
            #print("Hashing =>", args)
            strs = ""
            for i in args:
                if type(i) == unicode:
                    strs += unicode(base64.encodestring(i))
                elif type(i) == bytes:
                    strs += unicode(base64.encodestring(i))
                elif type(i) == integer:
                    strs += unicode(base64.encodestring(int2Bytes(i)))
                elif type(i) == pairing:
                    strs += unicode(base64.encodestring(self.group.serialize(i)))

            if len(strs) > 0:
                return self.group.hash(strs, ZR)
            return None
        

"""
Waters Hash technique: how to hash in standard model.
Default - len=5 bits=32 ==> 160-bits total
"""
class Waters:
    """
    >>> from charm.toolbox.pairinggroup import *
    >>> from charm.toolbox.hash_module import Waters
    >>> group = PairingGroup("SS512")
    >>> waters = Waters(group, length=5, bits=32)
    >>> a = waters.hash("user@email.com")
    """
    def __init__(self, group, length=5, bits=32, hash_func='sha1'):
        self._group = group
        self._length = length
        self._bitsize = bits
        self.hash_function = hash_func
        self._hashObj = hashlib.new(self.hash_function)
        self.hashLen = len(self._hashObj.digest())

    def sha1(self, message):
        h = self._hashObj.copy()
        h.update(message)
        return Bytes(h.digest())    
    
    def hash(self, strID):
        '''Hash the identity string and break it up in to l bit pieces'''
        assert type(strID) == str, "invalid input type"
        hash = self.sha1(strID)
        
        val = Conversion.OS2IP(hash) #Convert to integer format
        bstr = bin(val)[2:]   #cut out the 0b header

        v=[]
        for i in range(self._length):  #z must be greater than or equal to 1
            binsubstr = bstr[self._bitsize*i : self._bitsize*(i+1)]
            intval = int(binsubstr, 2)
            intelement = self._group.init(ZR, intval)
            v.append(intelement)
        return v<|MERGE_RESOLUTION|>--- conflicted
+++ resolved
@@ -27,17 +27,10 @@
             # do something related to that
         if type(value) == integer:
             str_value = int2Bytes(value)
-<<<<<<< HEAD
-#            print("str_value =>", str_value)
-#            val = self.group.hash(str_value, ZR)
-#            print("hash =>", val)
-            return integer(int(unicode(self.group.hash(str_value, ZR))))
-=======
             #print("str_value =>", str_value)
             #val = self.group.hash(str_value, ZR)
             #print("hash =>", val)
-            return integer(int(self.group.hash(str_value, ZR)))
->>>>>>> ecdb3129
+            return integer(int(unicode(self.group.hash(str_value, ZR))))
         return None
     
     # takes two arbitrary strings and hashes to an element of Zr
