import charm.core.crypto.cryptobase
from charm.core.math.pairing import pairing,pc_element,ZR
from charm.core.math.integer import integer,int2Bytes
from charm.toolbox.conversion import Conversion
from charm.toolbox.bitstring import Bytes
import hashlib, base64

class Hash():
    def __init__(self, htype='sha1', pairingElement=None, integerElement=None):        
        if htype == 'sha1':
            self.hash_type = htype 
            # instance of PairingGroup
            self.group = pairingElement
        
    def hashToZn(self, value):
        if type(value) == pc_element:
            h = hashlib.new(self.hash_type)
            h.update(self.group.serialize(value))
            #print "digest => %s" % h.hexdigest()
            # get raw bytes of digest and hash to Zr
            val = h.digest()
            return integer(int(unicode(self.group.hash(val, ZR))))
            # do something related to that
        if type(value) == integer:
            str_value = int2Bytes(value)
            #print("str_value =>", str_value)
            #val = self.group.hash(str_value, ZR)
            #print("hash =>", val)
            return integer(int(unicode(self.group.hash(str_value, ZR))))
        return None
    
    # takes two arbitrary strings and hashes to an element of Zr
    def hashToZr(self, *args):
        if isinstance(args, tuple):
            #print("Hashing =>", args)
            strs = ""
            for i in args:
                if type(i) == unicode:
                    strs += unicode(base64.encodestring(i))
                elif type(i) == bytes:
                    strs += unicode(base64.encodestring(i))
                elif type(i) == integer:
<<<<<<< HEAD
                    strs += unicode(base64.encodestring(int2Bytes(i)))
                elif type(i) == pairing:
                    strs += unicode(base64.encodestring(self.group.serialize(i)))
=======
                    strs += str(base64.encodebytes(int2Bytes(i)))
                elif type(i) == pc_element:
                    strs += str(base64.encodebytes(self.group.serialize(i)))
>>>>>>> c0b4a6cd

            if len(strs) > 0:
                return self.group.hash(strs, ZR)
            return None
        

"""
Waters Hash technique: how to hash in standard model.
Default - len=5 bits=32 ==> 160-bits total
"""
class Waters:
    """
    >>> from charm.toolbox.pairinggroup import *
    >>> from charm.toolbox.hash_module import Waters
    >>> group = PairingGroup("SS512")
    >>> waters = Waters(group, length=5, bits=32)
    >>> a = waters.hash("user@email.com")
    """
    def __init__(self, group, length=5, bits=32, hash_func='sha1'):
        self._group = group
        self._length = length
        self._bitsize = bits
        self.hash_function = hash_func
        self._hashObj = hashlib.new(self.hash_function)
        self.hashLen = len(self._hashObj.digest())

    def sha1(self, message):
        h = self._hashObj.copy()
        h.update(message)
        return Bytes(h.digest())    
    
    def hash(self, strID):
        '''Hash the identity string and break it up in to l bit pieces'''
        assert type(strID) == str, "invalid input type"
        hash = self.sha1(strID)
        
        val = Conversion.OS2IP(hash) #Convert to integer format
        bstr = bin(val)[2:]   #cut out the 0b header

        v=[]
        for i in range(self._length):  #z must be greater than or equal to 1
            binsubstr = bstr[self._bitsize*i : self._bitsize*(i+1)]
            intval = int(binsubstr, 2)
            intelement = self._group.init(ZR, intval)
            v.append(intelement)
        return v<|MERGE_RESOLUTION|>--- conflicted
+++ resolved
@@ -40,15 +40,9 @@
                 elif type(i) == bytes:
                     strs += unicode(base64.encodestring(i))
                 elif type(i) == integer:
-<<<<<<< HEAD
                     strs += unicode(base64.encodestring(int2Bytes(i)))
-                elif type(i) == pairing:
+                elif type(i) == pc_element:
                     strs += unicode(base64.encodestring(self.group.serialize(i)))
-=======
-                    strs += str(base64.encodebytes(int2Bytes(i)))
-                elif type(i) == pc_element:
-                    strs += str(base64.encodebytes(self.group.serialize(i)))
->>>>>>> c0b4a6cd
 
             if len(strs) > 0:
                 return self.group.hash(strs, ZR)
