'''
Lewko-Waters Decentralized Attribute-Based Encryption 
 
| Lewko, Allison, and Brent Waters, "Decentralizing Attribute-Based Encryption.", Appendix D
| Published in: Eurocrypt 2011
| Available from: http://eprint.iacr.org/2010/351.pdf

* type:           encryption (identity-based)
* setting:        bilinear groups (asymmetric)

:Authors:    Gary Belvin
:Date:           06/2011 
'''

from charm.toolbox.pairinggroup import PairingGroup,ZR,G1,G2,GT,pair
from charm.toolbox.secretutil import SecretUtil
from charm.toolbox.ABEncMultiAuth import ABEncMultiAuth

debug = False
class Dabe(ABEncMultiAuth):
    """
    Decentralized Attribute-Based Encryption by Lewko and Waters

    >>> group = PairingGroup('SS512')
    >>> dabe = Dabe(group)
    >>> public_parameters = dabe.setup()
    >>> auth_attrs= ['ONE', 'TWO', 'THREE', 'FOUR'] #setup an authority
    >>> (master_secret_key, master_public_key) = dabe.authsetup(public_parameters, auth_attrs)

        Setup a user and give him some keys
    >>> ID, secret_keys = "bob", {}
    >>> usr_attrs = ['THREE', 'ONE', 'TWO']
    >>> for i in usr_attrs:  dabe.keygen(public_parameters, master_secret_key, i, ID, secret_keys)
    >>> msg = group.random(GT)
    >>> policy = '((one or three) and (TWO or FOUR))'
    >>> cipher_text = dabe.encrypt(master_public_key, public_parameters, msg, policy)
    >>> decrypted_msg = dabe.decrypt(public_parameters, secret_keys, cipher_text)
    >>> decrypted_msg == msg
    True
    """
    def __init__(self, groupObj):
        ABEncMultiAuth.__init__(self)
        global util, group
        util = SecretUtil(groupObj, verbose=False)  #Create Secret Sharing Scheme
        group = groupObj    #:Prime order group        
	#Another comment
   
    def setup(self):
        '''Global Setup'''
        #:In global setup, a bilinear group G of prime order p is chosen
        #:The global public parameters, GP and p, and a generator g of G. A random oracle H maps global identities GID to elements of G
    
        #:group contains 
        #:the prime order p is contained somewhere within the group object
        g = group.random(G1)
        #: The oracle that maps global identities GID onto elements of G
        #:H = lambda str: g** group.hash(str)
        H = lambda x: group.hash(x, G1)
        GP = {'g':g, 'H': H}

        return GP

    def authsetup(self, GP, attributes):
        '''Authority Setup for a given set of attributes'''
        #For each attribute i belonging to the authority, the authority chooses two random exponents, 
        #alpha_i, y_i and publishes PK={e(g,g)^alpha_i, g^y_i} for each attribute 
        #it keeps SK = {alpha_i, y_i} as its secret key
        SK = {} #dictionary of {s: {alpha_i, y_i}} 
        PK = {} #dictionary of {s: {e(g,g)^alpha_i, g^y}}
        for i in attributes:
            #TODO: Is ZR an appropriate choice for a random element in Zp?
            alpha_i, y_i = group.random(), group.random()
            e_gg_alpha_i = pair(GP['g'],GP['g']) ** alpha_i
            g_y_i = GP['g'] ** y_i
            SK[i.upper()] = {'alpha_i': alpha_i, 'y_i': y_i}
            PK[i.upper()] = {'e(gg)^alpha_i': e_gg_alpha_i, 'g^y_i': g_y_i}
        
        if(debug):
            print("Authority Setup for %s" % attributes)
            print("SK = {alpha_i, y_i}")
            print(SK)
            print("PK = {e(g,g) ^ alpha_i, g ^ y_i}")
            print(PK)
             
        return (SK, PK)
        
    def keygen(self, gp, sk, i, gid, pkey):
        '''Create a key for GID on attribute i belonging to authority sk
        sk is the private key for the releveant authority
        i is the attribute to give bob
        pkey is bob's private key dictionary, to which the appropriate private key is added
        '''
        #To create a key for GID for attribute i belonging to an authority, the authority computes K_{i,GID} = g^alpha_i * H(GID)^y_
        h = gp['H'](gid) 
        K = (gp['g'] ** sk[i.upper()]['alpha_i']) * (h ** sk[i.upper()]['y_i'])
        
        pkey[i.upper()] = {'k': K}
        pkey['gid'] = gid
        
        if(debug):
            print("Key gen for %s on %s" % (gid, i))
            print("H(GID): '%s'" % h)
            print("K = g^alpha_i * H(GID) ^ y_i: %s" % K)
<<<<<<< HEAD
        
=======
>>>>>>> 326fa8cc
        return None

    def encrypt(self, pk, gp, M, policy_str):
        '''Encrypt'''
        #M is a group element
        #pk is a dictionary with all the attributes of all authorities put together.
        #This is legal because no attribute can be shared by more than one authority
        #{i: {'e(gg)^alpha_i: , 'g^y_i'}
        s = group.random()
        w = group.init(ZR, 0)
        egg_s = pair(gp['g'],gp['g']) ** s
        C0 = M * egg_s
        C1, C2, C3 = {}, {}, {}
        
        #Parse the policy string into a tree
        policy = util.createPolicy(policy_str)
        sshares = util.calculateSharesList(s, policy) #Shares of the secret 
        wshares = util.calculateSharesList(w, policy) #Shares of 0
        
    
        wshares = dict([(x[0].getAttributeAndIndex(), x[1]) for x in wshares])
        sshares = dict([(x[0].getAttributeAndIndex(), x[1]) for x in sshares])
        for attr, s_share in sshares.items():
            k_attr = util.strip_index(attr)
            w_share = wshares[attr]
            r_x = group.random()
            C1[attr] = (pair(gp['g'],gp['g']) ** s_share) * (pk[k_attr]['e(gg)^alpha_i'] ** r_x)
            C2[attr] = gp['g'] ** r_x
            C3[attr] = (pk[k_attr]['g^y_i'] ** r_x) * (gp['g'] ** w_share)
            
        return { 'C0':C0, 'C1':C1, 'C2':C2, 'C3':C3, 'policy':policy_str }

    def decrypt(self, gp, sk, ct):
        '''Decrypt a ciphertext
        SK is the user's private key dictionary {attr: { xxx , xxx }}
        ''' 
        usr_attribs = list(sk.keys())
        usr_attribs.remove('gid')
        policy = util.createPolicy(ct['policy'])
        pruned = util.prune(policy, usr_attribs)
        if pruned == False:
            raise Exception("Don't have the required attributes for decryption!")        
        coeffs = util.getCoefficients(policy)
    
        h_gid = gp['H'](sk['gid'])  #find H(GID)
        egg_s = 1
        for i in pruned:
            x = i.getAttributeAndIndex()
            y = i.getAttribute()
            num = ct['C1'][x] * pair(h_gid, ct['C3'][x])
            dem = pair(sk[y]['k'], ct['C2'][x])
            egg_s *= ( (num / dem) ** coeffs[x] )
   
        if(debug): print("e(gg)^s: %s" % egg_s)

        return ct['C0'] / egg_s

def main():
    groupObj = PairingGroup('SS512')

    dabe = Dabe(groupObj)
    GP = dabe.setup()

    #Setup an authority
    auth_attrs= ['ONE', 'TWO', 'THREE', 'FOUR']
    (SK, PK) = dabe.authsetup(GP, auth_attrs)
    if debug: print("Authority SK")
    if debug: print(SK)

    #Setup a user and give him some keys
    gid, K = "bob", {}
    usr_attrs = ['THREE', 'ONE', 'TWO']
    for i in usr_attrs: dabe.keygen(GP, SK, i, gid, K)
    if debug: print('User credential list: %s' % usr_attrs)
    if debug: print("\nSecret key:")
    if debug: groupObj.debug(K)

    #Encrypt a random element in GT
    m = groupObj.random(GT)
    policy = '((one or three) and (TWO or FOUR))'
    if debug: print('Acces Policy: %s' % policy)
    CT = dabe.encrypt(PK, GP, m, policy)
    if debug: print("\nCiphertext...")
    if debug: groupObj.debug(CT)

    orig_m = dabe.decrypt(GP, K, CT)

    assert m == orig_m, 'FAILED Decryption!!!'
    if debug: print('Successful Decryption!')

if __name__ == '__main__':
    debug = True
    main()<|MERGE_RESOLUTION|>--- conflicted
+++ resolved
@@ -101,10 +101,7 @@
             print("Key gen for %s on %s" % (gid, i))
             print("H(GID): '%s'" % h)
             print("K = g^alpha_i * H(GID) ^ y_i: %s" % K)
-<<<<<<< HEAD
-        
-=======
->>>>>>> 326fa8cc
+
         return None
 
     def encrypt(self, pk, gp, M, policy_str):
