--- conflicted
+++ resolved
@@ -104,9 +104,8 @@
             j = i.getAttributeAndIndex(); k = i.getAttribute()
             A *= ( pair(ct['Cy'][j], sk['Dj'][k]) / pair(sk['Djp'][k], ct['Cyp'][j]) ) ** z[j]
 
-<<<<<<< HEAD
         return ct['C_tilde'] / (pair(ct['C'], sk['D']) / A)   
-=======
+
 
 def main():   
     groupObj = PairingGroup('SS512')
@@ -138,5 +137,4 @@
 if __name__ == "__main__":
     debug = True
     main()
-   
->>>>>>> d38cbfa6
+   