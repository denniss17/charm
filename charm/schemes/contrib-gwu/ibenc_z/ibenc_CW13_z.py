<<<<<<< HEAD
'''

| From:  J.Chen and H. Wee, Dual System Groups and its Applications - Compact HIBE and More, Manuscript.
=======
"""
| From:  J.Chen and H. Wee, Dual System Groups and its Applications, A Compact HIBE and More, Manuscript.
>>>>>>> c0b4a6cd
| Published in: Manuscript
| Available from: Manuscript
| Notes: 

* type:           encryption (identity-based)
* setting:        bilinear groups (asymmetric)

:Authors:    Fan Zhang(zfwise@gwu.edu), supported by GWU computer science department
:Date:       5/2013
:Note:  The paper is not published yet. One has to notice that the implementation is different with the paper. 
The code is designed to optimize the performance by reducing Exponentiation and Multiplication operations as much as possible.
"""
from charm.toolbox.pairinggroup import PairingGroup,ZR,G1,G2,GT,pair
from charm.core.crypto.cryptobase import *
from charm.toolbox.IBEnc import IBEnc
from charm.toolbox.matrixops import *

debug = False
class IBE_CW13(IBEnc):
    """
    >>> group = PairingGroup('MNT224', secparam=1024)    
    >>> ibe = IBE_CW13(group)
    >>> (master_public_key, master_secret_key) = ibe.setup()
    >>> ID = 'user@email.com'
    >>> private_key = ibe.extract(master_public_key, master_secret_key, ID)
    >>> msg = group.random(GT)
    >>> cipher_text = ibe.encrypt(master_public_key, ID, msg)
    >>> decryptedMSG = ibe.decrypt(master_public_key, private_key, cipher_text)
    >>> print (decryptedMSG==msg)
    True
    """
    def __init__(self, groupObj):
        IBEnc.__init__(self)
        #IBEnc.setProperty(self, message_space=[GT, 'KEM'], secdef='IND_sID_CPA', assumption='DBDH', secmodel='ROM', other={'id':ZR})
        global group
        group = groupObj
        
    def setup(self):
        g1 = group.random(G1)   #generator in G1
        g2 = group.random(G2)   #generator in G2
        
        #generate B and B*
        B = [[group.random(ZR), group.random(ZR)],[group.random(ZR), group.random(ZR)]]
       
        Bt = MatrixTransGroups(B)
        Bstar= [GaussEliminationinGroups([[Bt[0][0], Bt[0][1], group.init(ZR, 1)],
                                                  [Bt[1][0], Bt[1][1], group.init(ZR, 0)]]),
                GaussEliminationinGroups([[Bt[0][0], Bt[0][1], group.init(ZR, 0)],
                                                  [Bt[1][0], Bt[1][1], group.init(ZR, 1)]])]
        Bstar = MatrixTransGroups(Bstar)


        ## checks Bt * Bstar = identity matrix
#         for i in self.MatrixMulGroups(Bt, Bstar):
#             print("[%s,%s]"%(i[0],i[1]))
            
        #generate R
        R = [[group.random(ZR), group.init(ZR, 0)],
            [group.init(ZR, 0), group.init(ZR, 1)]]
        
        #generate A1 and A2
        A1 =[[group.random(ZR), group.random(ZR)],
             [group.random(ZR), group.random(ZR)]]
        A2 =[[group.random(ZR), group.random(ZR)],
             [group.random(ZR), group.random(ZR)]]
        k = [group.random(ZR),group.random(ZR)]    #k is a 2 dimentional vector
        
        #The following code differs from the paper. 
        BA1 = MatrixMulGroups(B,A1)
        BA2 = MatrixMulGroups(B,A2)
        BsR = MatrixMulGroups(Bstar,R)
        BsA1R = MatrixMulGroups(MatrixMulGroups(Bstar, MatrixTransGroups(A1)),R)
        BsA2R = MatrixMulGroups(MatrixMulGroups(Bstar, MatrixTransGroups(A2)),R)
        b0 = [B[0][0],B[1][0]]
        b1 = [BA1[0][0],BA1[1][0]]
        b2 = [BA2[0][0],BA2[1][0]]
        b0s = [BsR[0][0],BsR[1][0]]
        b1s = [BsA1R[0][0],BsA1R[1][0]]
        b2s = [BsA2R[0][0],BsA2R[1][0]]

        #generate the mpk
        g1b0 = [g1**b0[0], g1**b0[1]]
        g1b1 = [g1**b1[0], g1**b1[1]]
        g1b2 = [g1**b2[0], g1**b2[1]]
        egg = (pair(g1, g2)) ** (k[0]*b0[0] + k[1]*b0[1])

        mpk = {'g1':g1, 'g2':g2, 'g1b0':g1b0, 'g1b1':g1b1, 'g1b2': g1b2, 'egg':egg}
        
        #generate private parameters
        msk = { 'k':k, 'b0s':b0s, 'b1s':b1s,'b2s':b2s}
        
        if(debug):
            print("Public parameters...")
            group.debug(mpk)
            print("Secret parameters...")
            group.debug(msk)
        return (mpk, msk)

    def extract(self, mpk, msk, ID):
        #_ID is an element in ZR, r is an random number in ZR
        _ID = group.hash(ID, ZR)
        r = group.random(ZR)
        
        sk_id = {'K0': [mpk['g2']**(msk['b0s'][0]*r),
                        mpk['g2']**(msk['b0s'][1]*r)],
                 'K1': [mpk['g2']**(msk['k'][0] + (msk['b2s'][0]+_ID*msk['b1s'][0])*r),
                        mpk['g2']**(msk['k'][1] + (msk['b2s'][1]+_ID*msk['b1s'][1])*r)]}

        if(debug):
            print("Generate User SK...")
            group.debug(sk_id)
        return sk_id
        
    
    def encrypt(self, mpk, ID, M):
        #_ID is an element in ZR, s is an random number in ZR
        s = group.random(ZR)
        _ID = group.hash(ID,ZR)
        #M is an element in GT
        C0 = [mpk['g1b0'][0]**s, mpk['g1b0'][1]**s]
        C1 = [(mpk['g1b2'][0]*(mpk['g1b1'][0]**_ID))**s,
              (mpk['g1b2'][1]*(mpk['g1b1'][1]**_ID))**s]
        C2 = (mpk['egg']**s) * M

        ct_id = { 'C0':C0, 'C1':C1, 'C2':C2}
        
        if(debug):
            print('\nEncrypt...')
            group.debug(ct_id)
        return ct_id
    
    def decrypt(self, mpk, sk_id, ct_id):
        
        mask = self.vpair(ct_id['C0'], sk_id['K1']) / self.vpair(ct_id['C1'], sk_id['K0'])
        Mprime = ct_id['C2']/mask
        if(debug):
            print('\nDecrypt....')
        return Mprime

    def vpair(self, g1v, g2v):
        return pair(g1v[0],g2v[0]) * pair(g1v[1],g2v[1])
    
def main():

    group = PairingGroup('MNT224', secparam=1024)    
    ibe = IBE_CW13(group)
    (master_public_key, master_secret_key) = ibe.setup()
    ID = 'user@email.com'
    private_key = ibe.extract(master_public_key, master_secret_key, ID)
    msg = group.random(GT)
    cipher_text = ibe.encrypt(master_public_key, ID, msg)
    decryptedMSG = ibe.decrypt(master_public_key, private_key, cipher_text)
    print (decryptedMSG==msg)
    
if __name__ == '__main__':
    debug = True
    main()   
<|MERGE_RESOLUTION|>--- conflicted
+++ resolved
@@ -1,11 +1,5 @@
-<<<<<<< HEAD
-'''
-
-| From:  J.Chen and H. Wee, Dual System Groups and its Applications - Compact HIBE and More, Manuscript.
-=======
 """
 | From:  J.Chen and H. Wee, Dual System Groups and its Applications, A Compact HIBE and More, Manuscript.
->>>>>>> c0b4a6cd
 | Published in: Manuscript
 | Available from: Manuscript
 | Notes: 
