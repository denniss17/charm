--- conflicted
+++ resolved
@@ -99,14 +99,8 @@
         k = encap.R(pk['pub'], c['ID'], x)
 
         C1prime = pickleObject(serializeObject(c['C1'], group))
-        
-<<<<<<< HEAD
-        if(c['tag'] == hmac.new(k, C1prime+c['C2'], hashlib.sha1).digest()):
-            return m2.split(':')[0]
-=======
+
         if(c['tag'] == hmac.new(k, C1prime+c['C2'], hashlib.sha256).digest()):
-            return bytes(m2.split(':')[0], 'utf8')
->>>>>>> 504666da
+            return bytes(m2.split(':')[0])
         else:
-            return b'FALSE'
-   +            return b'FALSE'