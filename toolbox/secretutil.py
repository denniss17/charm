'''
Contains all the auxillary functions to do linear secret sharing (LSS) over an access structure. Mainly, we represent the 
access structure as a binary tree. This could also support matrices for representing access structures.
'''
from __future__ import print_function
from charm.pairing import *
from toolbox.policytree import *

class SecretUtil:
    def __init__(self, pairing, verbose=False):
        self.group = pairing        
        self.parser = PolicyParser()

    def P(self, coeff, x):
#        share = 0
        share = self.group.init(ZR, 0)
        # evaluate polynomial
        for i in range(0, len(coeff)):
            share += (coeff[i] * (x ** i))
        return share

    def genShares(self, secret, k, n):
        if(k <= n):
            rand = self.group.random
            a = [rand(ZR) for i in range(0, k)]
            a[0] = secret
            Pfunc = self.P
            shares = [Pfunc(a, i) for i in range(0, n+1)]
        return shares
    
    # shares is a dictionary
    def recoverCoefficients(self, list):
        eTop = self.group.init(ZR)
        eBot = self.group.init(ZR)
        coeff = {}
        #list = shares.keys()
        for i in list:
            result = self.group.init(ZR, long(1))
#            result = 1
            for j in list:
                if(i != j):
                    # lagrange basis poly
                    eTop.set(0 - j) # numerator
                    eBot.set(i - j) # denominator
#                    result = result * (eTop/eBot)
#                #print("coeff '%d' => '%s'" % (i, result))
                    result *= (eTop / eBot)
#                print("coeff '%d' => '%s'" % (i, result))
            coeff[i] = result
        return coeff
        
    def recoverSecret(self, shares):
        list = shares.keys()
        if self.verbose: print(list)
        coeff = self.recoverCoefficients(list)
        secret = self.group.init(ZR, 0)
        for i in list:
            secret += (coeff[i] * shares[i])

        return secret

    
    def getCoefficients(self, tree, coeff_list, coeff=1):   
        if tree:
            node = tree.getNodeType()
            if(node == tree.AND):
                this_coeff = self.recoverCoefficients([1,2])

                # left child => coeff[1], right child => coeff[2]
                self.getCoefficients(tree.getLeft(), coeff_list, coeff * this_coeff[1])
                self.getCoefficients(tree.getRight(), coeff_list, coeff * this_coeff[2])
            elif(node == tree.OR):
                this_coeff = self.recoverCoefficients([1])
                self.getCoefficients(tree.getLeft(), coeff_list, coeff * this_coeff[1])
                self.getCoefficients(tree.getRight(), coeff_list, coeff * this_coeff[1])
            elif(node == tree.ATTR):
                attr = tree.getAttributeAndIndex()
                coeff_list[ attr ] = coeff
            else:
                return None
            
    def calculateShares(self, secret, tree, _type=dict):
        attr_list = []
        self.compute_shares(secret, tree, attr_list)
        if _type == list:
            return attr_list
        else: # assume dict
            share = {}
            for i in range(0, len(attr_list)):
                key = attr_list[i][0].getAttributeAndIndex()
                if not key in share.keys():
                    share[ key ] = attr_list[i][1]
            return share
    
    def compute_shares(self, secret, subtree, List):
        k = 0
        if(subtree == None):
            return None
        
        type = subtree.getNodeType()
        if(type == subtree.ATTR):
            # visiting a leaf node
#            t = (subtree.getAttribute(), secret)
            t = (subtree, secret)
            List.append(t)
            return None
        elif(type == subtree.OR):
            k = 1
        elif(type == subtree.AND):
            k = 2
        else:
            return None
        # generate shares for k and n        
        shares = self.genShares(secret, k, n=2)
        # recursively generate shares for children nodes
        self.compute_shares(shares[1], subtree.getLeft(), List)
        self.compute_shares(shares[2], subtree.getRight(), List)
    
    def strip_index(self, node_str):
        if node_str.find('_') != -1: return node_str.split('_')[0]
        return node_str
        
<<<<<<< HEAD
    def createPolicy(self, policy_string):
        if(type(policy_string) == str):
            policy_string = unicode(policy_string)
        return self.parser.parse(policy_string)
=======
>>>>>>> 85f62c77
    
    def createPolicy(self, policy_string):
        policy_obj = self.parser.parse(policy_string)
        _dictCount, _dictLabel = {}, {}
        self.parser.findDuplicates(policy_obj, _dictCount)
        for i in _dictCount.keys(): 
            if _dictCount[ i ] > 1: _dictLabel[ i ] = 0
        self.parser.labelDuplicates(policy_obj, _dictLabel)
#        print("result: ", policy_obj)
        return policy_obj
        
    def prune(self, policy, attributes):
        return self.parser.prune(policy, attributes)
    
    def getAttributeList(self, Node, List):
        if(Node == None):
            return None

        # V, L, R
        if(Node.getNodeType() == Node.ATTR):
            List.append(Node.getAttributeAndIndex()) # .getAttribute()
        else:
            self.getAttributeList(Node.getLeft(), List)
            self.getAttributeList(Node.getRight(), List)
        return None
        <|MERGE_RESOLUTION|>--- conflicted
+++ resolved
@@ -120,15 +120,10 @@
         if node_str.find('_') != -1: return node_str.split('_')[0]
         return node_str
         
-<<<<<<< HEAD
+    
     def createPolicy(self, policy_string):
         if(type(policy_string) == str):
             policy_string = unicode(policy_string)
-        return self.parser.parse(policy_string)
-=======
->>>>>>> 85f62c77
-    
-    def createPolicy(self, policy_string):
         policy_obj = self.parser.parse(policy_string)
         _dictCount, _dictLabel = {}, {}
         self.parser.findDuplicates(policy_obj, _dictCount)
