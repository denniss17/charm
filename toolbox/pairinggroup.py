--- conflicted
+++ resolved
@@ -48,18 +48,14 @@
     def random(self, type=ZR, count=1, seed=None):
         if type == GT: return self.__randomGT()
         elif type == ZR or type == G1 or type == G2:
-<<<<<<< HEAD
-            if seed != None:
-                return random(self.Pairing, type, seed)
-=======
             if seed != None and count == 1:
                 return random(self.Pairing, type, seed)
             elif count > 1:
                 return tuple([random(self.Pairing, type) for i in range(count)])                
->>>>>>> e905860d
             return random(self.Pairing, type)
         else:
             return integer(randomBits(self.secparam))
+
         
     def __randomGT(self):
         if not hasattr(self, 'gt'):
