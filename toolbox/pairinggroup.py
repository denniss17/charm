from __future__ import print_function
from charm.pairing import *
from charm.integer import randomBits,bitsize,integer
import os.path

class PairingGroup():
    def __init__(self, param_file, secparam=512, verbose=False):
        #assert os.path.isfile(param_file), "Param file '%s' does not exist!" % param_file 
        self.Pairing = pairing(param_file)            
        self.secparam = secparam # number of bits
#        self.rand = init()
        self._verbose = verbose

    # will be used to define curve parameters and such
    def paramgen(self, qbits, rbits):
        return None

    def validSize(self, value):
        size = bitsize(value)
        if size <= self.messageSize():
            return True
        print("ERROR: max len => %s, input len => %s" % (self.messageSize(), size))
        return False

    def ismember(self, obj):
        if type(obj) in [set, tuple, list]:
           for i in obj:
               if ismember(self.Pairing, i) == False: return False 
           return True
        elif type(obj) == dict:
           for i in obj.keys():
               if ismember(self.Pairing, obj[i]) == False: return False
           return True
        else:
           return ismember(self.Pairing, obj)

    def groupType(self): 
        return 'PairingGroup'     
        
    def messageSize(self):
        return self.secparam / 8        

    def init(self, type, value=None):
        if value != None:
<<<<<<< HEAD
            return self.Pairing.init(type, long(value))
        return self.Pairing.init(type)
=======
            return init(self.Pairing, type, value)
        return init(self.Pairing, type)
>>>>>>> 480dd032
            
    def random(self, type=ZR, count=1, seed=None):
        if type == GT: return self.__randomGT()
        elif type == ZR or type == G1 or type == G2:
            if seed != None and count == 1:
                return random(self.Pairing, type, seed)
            elif count > 1:
                return tuple([random(self.Pairing, type) for i in range(count)])                
            return random(self.Pairing, type)
        else:
            return integer(randomBits(self.secparam))
        
    def __randomGT(self):
        if not hasattr(self, 'gt'):
            self.gt = pair(self.random(G1), self.random(G2))
        z = self.random(ZR)
        return self.gt ** z
    
    def encode(self, message):
        raise NotImplementedException
    
    def decode(self, element):
        raise NotImplementedException 
    
<<<<<<< HEAD
    def hash(self, args, type1=ZR):
        return self.Pairing.H(args, type1)
=======
    def hash(self, args, type=ZR):
        return H(self.Pairing, args, type)
>>>>>>> 480dd032
    
    def serialize(self, obj):
        return serialize(obj)
    
    def deserialize(self, obj):
        return deserialize(self.Pairing, obj)
    
    def debug(self, data, prefix=None):
        if type(data) == dict and self._verbose:
           for k,v in data.items():
               if type(v) == dict and self._verbose:
                   print(k + " ", end='')
                   print("{",end='')
                   for i, (a,b) in enumerate(v.items()):
                       if i: print(", '%s': %s" % (a, b), end='')
                       else: print("'%s': %s" % (a, b), end='')
                   print("}")
               else:
                   print(k,v)
        elif type(data) == list and self._verbose:
           for i in range(0, len(data)):
               print(prefix, (i+1),':',data[i])            
           print('')
        elif type(data) == str and self._verbose:
           print(data)
        return None
    <|MERGE_RESOLUTION|>--- conflicted
+++ resolved
@@ -42,13 +42,9 @@
 
     def init(self, type, value=None):
         if value != None:
-<<<<<<< HEAD
-            return self.Pairing.init(type, long(value))
-        return self.Pairing.init(type)
-=======
             return init(self.Pairing, type, value)
+#            return self.Pairing.init(type, long(value))
         return init(self.Pairing, type)
->>>>>>> 480dd032
             
     def random(self, type=ZR, count=1, seed=None):
         if type == GT: return self.__randomGT()
@@ -73,13 +69,8 @@
     def decode(self, element):
         raise NotImplementedException 
     
-<<<<<<< HEAD
-    def hash(self, args, type1=ZR):
-        return self.Pairing.H(args, type1)
-=======
     def hash(self, args, type=ZR):
         return H(self.Pairing, args, type)
->>>>>>> 480dd032
     
     def serialize(self, obj):
         return serialize(obj)
