from __future__ import print_function
import charm.cryptobase
from charm.pairing import pairing,ZR
#from toolbox.pairinggroup import pairing,ZR
from charm.integer import integer,int2Bytes
import hashlib, base64

class Hash():
    def __init__(self, htype='sha1', pairingElement=None, integerElement=None):        
        if htype == 'sha1':
            self.hash_type = htype 
            # instance of PairingGroup
            self.group = pairingElement
        
    def hashToZn(self, value):
        if type(value) == pairing:
            h = hashlib.new(self.hash_type)
            h.update(self.group.serialize(value))
            #print "digest => %s" % h.hexdigest()
            # get raw bytes of digest and hash to Zr
            val = h.digest()
<<<<<<< HEAD
            return integer(int(unicode(self.e.H(val, ZR))))
            # do something related to that
        if type(value) == integer:
            str_value = int2Bytes(value)
            return integer(int(unicode(self.e.H(str_value, ZR))))
=======
            return integer(int(self.group.hash(val, ZR)))
            # do something related to that
        if type(value) == integer:
            str_value = int2Bytes(value)
#            print("str_value =>", str_value)
#            val = self.group.hash(str_value, ZR)
#            print("hash =>", val)
            return integer(int(self.group.hash(str_value, ZR)))
>>>>>>> 480dd032
        return None
    
    # takes two arbitrary strings and hashes to an element of Zr
    def hashToZr(self, *args):
        if isinstance(args, tuple):
            #print("Hashing =>", args)
            strs = unicode("")
            for i in args:
                if type(i) == unicode:
                    strs += unicode(base64.encodestring(i))
                elif type(i) == bytes:
                    strs += unicode(base64.encodestring(i))
                elif type(i) == integer:
                    strs += unicode(base64.encodestring(int2Bytes(i)))
                elif type(i) == pairing:
<<<<<<< HEAD
                    strs += unicode(base64.encodestring(self.e.serialize(i)))
=======
                    strs += str(base64.encodebytes(self.group.serialize(i)))
>>>>>>> 480dd032

            if len(strs) > 0:
                return self.group.hash(strs, ZR)
            return None
        <|MERGE_RESOLUTION|>--- conflicted
+++ resolved
@@ -19,22 +19,16 @@
             #print "digest => %s" % h.hexdigest()
             # get raw bytes of digest and hash to Zr
             val = h.digest()
-<<<<<<< HEAD
-            return integer(int(unicode(self.e.H(val, ZR))))
-            # do something related to that
-        if type(value) == integer:
-            str_value = int2Bytes(value)
-            return integer(int(unicode(self.e.H(str_value, ZR))))
-=======
             return integer(int(self.group.hash(val, ZR)))
+            #return integer(int(unicode(self.e.H(val, ZR))))
             # do something related to that
         if type(value) == integer:
             str_value = int2Bytes(value)
 #            print("str_value =>", str_value)
+#            return integer(int(unicode(self.e.H(str_value, ZR))))
 #            val = self.group.hash(str_value, ZR)
 #            print("hash =>", val)
             return integer(int(self.group.hash(str_value, ZR)))
->>>>>>> 480dd032
         return None
     
     # takes two arbitrary strings and hashes to an element of Zr
@@ -50,11 +44,7 @@
                 elif type(i) == integer:
                     strs += unicode(base64.encodestring(int2Bytes(i)))
                 elif type(i) == pairing:
-<<<<<<< HEAD
-                    strs += unicode(base64.encodestring(self.e.serialize(i)))
-=======
-                    strs += str(base64.encodebytes(self.group.serialize(i)))
->>>>>>> 480dd032
+                    strs += unicode(base64.encodestring(self.group.serialize(i)))
 
             if len(strs) > 0:
                 return self.group.hash(strs, ZR)
