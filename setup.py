--- conflicted
+++ resolved
@@ -149,7 +149,6 @@
 
 _charm_version = opt.get('VERSION')
 lib_config_file = 'charm/config.py'
-<<<<<<< HEAD
 
 lang="c"  
 linkargs=[]
@@ -162,11 +161,6 @@
     linkargs=["--sysroot="+os.environ.get("SYSROOT")]
     libdirs=[os.environ.get("NDK")+"/sources/cxx-stl/gnu-libstdc++/4.6/libs/armeabi"]
 
-=======
-library_dirs = [s[2:] for s in opt.get('LDFLAGS').split() if s.startswith('-L')]
-runtime_library_dirs = [s[11:] for s in opt.get('LDFLAGS').split()
-                        if s.lower().startswith('-wl,-rpath,')]
->>>>>>> 84e75211
 if opt.get('PAIR_MOD') == 'yes':
     if opt.get('USE_PBC') == 'yes':
         replaceString(lib_config_file, "pairing_lib=libs ", "pairing_lib=libs.pbc")
@@ -175,15 +169,10 @@
                                             benchmark_path], 
                             sources = [math_path+'pairing/pairingmodule.c', 
                                         utils_path+'base64.c'],
-<<<<<<< HEAD
                             extra_link_args=linkargs,
                             library_dirs=libdirs,
                             language=lang,
                             libraries=['pbc', 'gmp', 'crypto'], define_macros=_macros, undef_macros=_undef_macro)
-=======
-                            libraries=['pbc', 'gmp', 'crypto'], define_macros=_macros, undef_macros=_undef_macro,
-                            library_dirs=library_dirs, runtime_library_dirs=runtime_library_dirs)
->>>>>>> 84e75211
 
     elif opt.get('USE_RELIC') == 'yes':
         # check if RELIC lib has been built. if not, bail
@@ -212,17 +201,11 @@
                                             benchmark_path, miracl_inc],
                             sources = [math_path + 'pairing/miracl/pairingmodule2.c',
                                         math_path + 'pairing/miracl/miracl_interface2.cc'],
-<<<<<<< HEAD
                             libraries=['gmp','crypto','stdc++'], define_macros=_macros, undef_macros=_undef_macro,
                             extra_link_args=linkargs,
                             library_dirs=libdirs,
                             language='c++',
                             extra_objects=[miracl_lib], extra_compile_args=None)
-=======
-                            libraries=['gmp', 'crypto', 'stdc++'], define_macros=_macros, undef_macros=_undef_macro,
-                            extra_objects=[miracl_lib], extra_compile_args=None,
-                            library_dirs=library_dirs, runtime_library_dirs=runtime_library_dirs)
->>>>>>> 84e75211
 
     _ext_modules.append(pairing_module)
    
@@ -232,16 +215,11 @@
                             include_dirs = [utils_path,
                                             benchmark_path],
                             sources = [math_path + 'integer/integermodule.c', 
-                                        utils_path + 'base64.c'], 
-<<<<<<< HEAD
+                                        utils_path + 'base64.c'],
                             extra_link_args=linkargs,
                             library_dirs=libdirs,
                             language=lang,
                             libraries=['gmp', 'crypto'], define_macros=_macros, undef_macros=_undef_macro)
-=======
-                            libraries=['gmp', 'crypto'], define_macros=_macros, undef_macros=_undef_macro,
-                            library_dirs=library_dirs, runtime_library_dirs=runtime_library_dirs)
->>>>>>> 84e75211
    _ext_modules.append(integer_module)
    
 if opt.get('ECC_MOD') == 'yes':
@@ -250,16 +228,11 @@
                 include_dirs = [utils_path,
                                 benchmark_path], 
 				sources = [math_path + 'elliptic_curve/ecmodule.c',
-                            utils_path + 'base64.c'], 
-<<<<<<< HEAD
+                            utils_path + 'base64.c'],
                 extra_link_args=linkargs,
                             library_dirs=libdirs,
                             language=lang,
 				libraries=['gmp', 'crypto'], define_macros=_macros, undef_macros=_undef_macro)
-=======
-				libraries=['gmp', 'crypto'], define_macros=_macros, undef_macros=_undef_macro,
-                library_dirs=library_dirs, runtime_library_dirs=runtime_library_dirs)
->>>>>>> 84e75211
    _ext_modules.append(ecc_module)
 
 benchmark_module = Extension(core_prefix + '.benchmark', sources = [benchmark_path + 'benchmarkmodule.c'],extra_link_args=linkargs , language=lang ,library_dirs=libdirs)
