from distribute_setup import use_setuptools
use_setuptools() #bootstrap installs Distribute if not installed
from setuptools import setup
from setuptools.command.test import test as TestCommand
from distutils.core import  Command, Extension
from distutils.sysconfig import get_python_lib
import os, platform, sys, shutil, re

class PyTest(TestCommand):
    def finalize_options(self):
        TestCommand.finalize_options(self)
        self.test_args = []
        self.test_suite = True
    def run_tests(self):
        #import here, cause outside the eggs aren't loaded
        import pytest
        pytest.main(self.test_args)

class UninstallCommand(Command):
    description = "remove old files"
    user_options= []
    def initialize_options(self):
        self.cwd = None
    def finalize_options(self):
        self.cwd = os.getcwd()
    def run(self):
        install_system=platform.system();
        path_to_charm2 = None;
        if install_system == 'Darwin':
            path_to_charm = get_python_lib();
        elif install_system == 'Windows':
            path_to_charm = get_python_lib();
        elif install_system == 'Linux':
            dist = platform.linux_distribution()[0];
            if dist == 'Ubuntu' or dist == 'debian' or dist == 'LinuxMint':
                path_to_charm = get_python_lib(1, 1, '/usr/local') + '/dist-packages';
                path_to_charm2 = get_python_lib(1, 1, '/usr/local') + '/site-packages';
            elif dist == 'Fedora':
                path_to_charm = get_python_lib(1, 1, '/usr') + '/site-packages';
        #print('python path =>', path_to_charm, _charm_version);
        shutil.rmtree(path_to_charm+'/__pycache__', True)
        shutil.rmtree(path_to_charm+'/compiler', True)
        shutil.rmtree(path_to_charm+'/schemes', True)
        shutil.rmtree(path_to_charm+'/toolbox', True)
        shutil.rmtree(path_to_charm+'/charm/engine', True)

        for files in os.listdir(path_to_charm):
            if not re.match('Charm_Crypto-'+_charm_version+'\.egg-info', files) and re.match('Charm_Crypto-.*\.egg-info', files):
                #print(path_to_charm+'/'+files)
                os.remove(path_to_charm+'/'+files)

        for files in os.listdir(path_to_charm+'/charm'):
            if re.match('.*\.so$', files):
                #print(path_to_charm+'/charm/'+files)
                os.remove(path_to_charm+'/charm/'+files)

_ext_modules = []

def read_config(file):
    f = open(file, 'r')
    lines = f.read().split('\n')   
    config_key = {}
    for e in lines:
        if e.find('=') != -1:
           param = e.split('=')
           config_key[ param[0] ] = param[1] 
    f.close()
    return config_key

print("Platform:", platform.system())
config = os.environ.get('CONFIG_FILE')
opt = {}
if config != None:
<<<<<<< HEAD
   print("Config file:", config)
   opt = read_config(config)
else:
   config = "config.mk"
   print("Config file:", config)
   opt = read_config(config)
=======
    print("Config file:", config)
    opt = read_config(config)
else:
    config = "config.mk"
    print("Config file:", config)
    try:
        opt = read_config(config)
    except IOError as e:
        print("Warning, using default config vaules.")
        print("You probably want to run ./configure.sh first.")
        opt = {'PAIR_MOD':'yes',
                'USE_PBC':'yes',
                'INT_MOD':'yes',
                'ECC_MOD':'yes'
                }
>>>>>>> f857621f

core_path = 'charm/core/'
math_path = core_path + 'math/'
crypto_path = core_path + 'crypto/'
utils_path = core_path + 'utilities/'
benchmark_path = core_path + "benchmark/"
cryptobase_path = crypto_path + "cryptobase/"

core_prefix = 'charm.core'
math_prefix = core_prefix + '.math'
crypto_prefix = core_prefix + '.crypto'
<<<<<<< HEAD

_macros = []
=======

#default is no unless benchmark module explicitly disabled
if opt.get('DISABLE_BENCHMARK') == 'yes':
   _macros = None
   _undef_macro = ['BENCHMARK_ENABLED']
else:
   _macros = [('BENCHMARK_ENABLED', '1')]
   _undef_macro = None
    

>>>>>>> f857621f
_charm_version = opt.get('VERSION')

if opt.get('PAIR_MOD') == 'yes':
    if opt.get('USE_PBC') == 'yes':
        pairing_module = Extension(math_prefix+'.pairing', 
                            include_dirs = [utils_path,
                                            benchmark_path], 
                            sources = [math_path+'pairing/pairingmodule.c', 
                                        utils_path+'sha1.c',
                                        utils_path+'base64.c'],
<<<<<<< HEAD
                            libraries=['pbc', 'gmp'])
=======
                            libraries=['pbc', 'gmp'], define_macros=_macros, undef_macros=_undef_macro)
>>>>>>> f857621f
    else:
        # build MIRACL based pairing module - note that this is for experimental use only
        pairing_module = Extension(math_prefix + '.pairing',
                            include_dirs = [utils_path,
                                            benchmark_path,
                                            math_path + 'pairing/miracl/'], 
                            sources = [math_path + 'pairing/pairingmodule2.c',
                                        utils_path + 'sha1.c', 
                                        math_path + 'pairing/miracl/miraclwrapper.cc'],
                            libraries=['gmp','stdc++'],
                            extra_objects=[math_path+'pairing/miracl/miracl.a'], extra_compile_args=None)

    _ext_modules.append(pairing_module)
   
if opt.get('INT_MOD') == 'yes':
   integer_module = Extension(math_prefix + '.integer', 
                            include_dirs = [utils_path,
                                            benchmark_path],
                            sources = [math_path + 'integer/integermodule.c', 
                                        utils_path + 'sha1.c', 
                                        utils_path + 'base64.c'], 
<<<<<<< HEAD
                            libraries=['gmp', 'crypto'])
=======
                            libraries=['gmp', 'crypto'], define_macros=_macros, undef_macros=_undef_macro)
>>>>>>> f857621f
   _ext_modules.append(integer_module)
   
if opt.get('ECC_MOD') == 'yes':
   ecc_module = Extension(math_prefix + '.elliptic_curve',
                include_dirs = [utils_path,
                                benchmark_path], 
				sources = [math_path + 'elliptic_curve/ecmodule.c',
                            utils_path + 'sha1.c',
                            utils_path + 'base64.c'], 
<<<<<<< HEAD
				libraries=['gmp', 'crypto'])
   _ext_modules.append(ecc_module)

#benchmark_module = Extension(core_prefix + '.benchmark', sources = [benchmark_path + 'benchmarkmodule.c'])
=======
				libraries=['gmp', 'crypto'], define_macros=_macros, undef_macros=_undef_macro)
   _ext_modules.append(ecc_module)

benchmark_module = Extension(core_prefix + '.benchmark', sources = [benchmark_path + 'benchmarkmodule.c'])
>>>>>>> f857621f

cryptobase = Extension(crypto_prefix+'.cryptobase', sources = [cryptobase_path + 'cryptobasemodule.c'])

aes = Extension(crypto_prefix + '.AES',
                    include_dirs = [cryptobase_path],
                    sources = [crypto_path + 'AES/AES.c'])
<<<<<<< HEAD

des  = Extension(crypto_prefix + '.DES',
                    include_dirs = [cryptobase_path + 'libtom/',
                                    cryptobase_path],
                    sources = [crypto_path + 'DES/DES.c'])
=======

des  = Extension(crypto_prefix + '.DES',
                    include_dirs = [cryptobase_path + 'libtom/',
                                    cryptobase_path],
                    sources = [crypto_path + 'DES/DES.c'])

des3  = Extension(crypto_prefix + '.DES3',
                    include_dirs = [cryptobase_path + 'libtom/',
                                    cryptobase_path,
                                    crypto_path + 'DES/'], 
                    sources = [crypto_path + 'DES3/DES3.c'])

_ext_modules.extend([benchmark_module, cryptobase, aes, des, des3])
#_ext_modules.extend([cryptobase, aes, des, des3])
>>>>>>> f857621f

des3  = Extension(crypto_prefix + '.DES3',
                    include_dirs = [cryptobase_path + 'libtom/',
                                    cryptobase_path,
                                    crypto_path + 'DES/'], 
                    sources = [crypto_path + 'DES3/DES3.c'])

#_ext_modules.extend([benchmark_module, cryptobase, aes, des, des3])
_ext_modules.extend([cryptobase, aes, des, des3])

#if platform.system() in ['Linux', 'Windows']:
   # add benchmark module to pairing, integer and ecc 
<<<<<<< HEAD
   #if opt.get('PAIR_MOD') == 'yes': pairing_module.sources.append(benchmark_path + 'benchmarkmodule.c')
   #if opt.get('INT_MOD') == 'yes': integer_module.sources.append(benchmark_path  + 'benchmarkmodule.c')
   #if opt.get('ECC_MOD') == 'yes': ecc_module.sources.append(benchmark_path  + 'benchmarkmodule.c')
=======
   if opt.get('PAIR_MOD') == 'yes': pairing_module.sources.append(benchmark_path + 'benchmarkmodule.c')
   if opt.get('INT_MOD') == 'yes': integer_module.sources.append(benchmark_path  + 'benchmarkmodule.c')
   if opt.get('ECC_MOD') == 'yes': ecc_module.sources.append(benchmark_path  + 'benchmarkmodule.c')
>>>>>>> f857621f

setup(name = 'Charm-Crypto',
	version =  _charm_version,
	description = 'Charm is a framework for rapid prototyping of cryptosystems',
	ext_modules = _ext_modules,
	author = "J. Ayo Akinyele",
	author_email = "ayo.akinyele@charm-crypto.com",
	url = "http://charm-crypto.com/",
    install_requires = ['setuptools',
                        'pyparsing >= 1.5.5'],
    tests_require=['pytest'],
	packages = ['charm',
                    'charm.core',
                        'charm.core.crypto',
                        'charm.core.engine',
                        'charm.core.math',
                    'charm.test',
                        'charm.test.toolbox',
                    'charm.toolbox',
                    'charm.zkp_compiler',
                ],
    license = 'GPL',
    cmdclass={'uninstall':UninstallCommand,'test':PyTest}
)<|MERGE_RESOLUTION|>--- conflicted
+++ resolved
@@ -71,14 +71,6 @@
 config = os.environ.get('CONFIG_FILE')
 opt = {}
 if config != None:
-<<<<<<< HEAD
-   print("Config file:", config)
-   opt = read_config(config)
-else:
-   config = "config.mk"
-   print("Config file:", config)
-   opt = read_config(config)
-=======
     print("Config file:", config)
     opt = read_config(config)
 else:
@@ -94,7 +86,6 @@
                 'INT_MOD':'yes',
                 'ECC_MOD':'yes'
                 }
->>>>>>> f857621f
 
 core_path = 'charm/core/'
 math_path = core_path + 'math/'
@@ -106,10 +97,6 @@
 core_prefix = 'charm.core'
 math_prefix = core_prefix + '.math'
 crypto_prefix = core_prefix + '.crypto'
-<<<<<<< HEAD
-
-_macros = []
-=======
 
 #default is no unless benchmark module explicitly disabled
 if opt.get('DISABLE_BENCHMARK') == 'yes':
@@ -120,7 +107,6 @@
    _undef_macro = None
     
 
->>>>>>> f857621f
 _charm_version = opt.get('VERSION')
 
 if opt.get('PAIR_MOD') == 'yes':
@@ -131,11 +117,7 @@
                             sources = [math_path+'pairing/pairingmodule.c', 
                                         utils_path+'sha1.c',
                                         utils_path+'base64.c'],
-<<<<<<< HEAD
-                            libraries=['pbc', 'gmp'])
-=======
                             libraries=['pbc', 'gmp'], define_macros=_macros, undef_macros=_undef_macro)
->>>>>>> f857621f
     else:
         # build MIRACL based pairing module - note that this is for experimental use only
         pairing_module = Extension(math_prefix + '.pairing',
@@ -157,11 +139,7 @@
                             sources = [math_path + 'integer/integermodule.c', 
                                         utils_path + 'sha1.c', 
                                         utils_path + 'base64.c'], 
-<<<<<<< HEAD
-                            libraries=['gmp', 'crypto'])
-=======
                             libraries=['gmp', 'crypto'], define_macros=_macros, undef_macros=_undef_macro)
->>>>>>> f857621f
    _ext_modules.append(integer_module)
    
 if opt.get('ECC_MOD') == 'yes':
@@ -171,30 +149,16 @@
 				sources = [math_path + 'elliptic_curve/ecmodule.c',
                             utils_path + 'sha1.c',
                             utils_path + 'base64.c'], 
-<<<<<<< HEAD
-				libraries=['gmp', 'crypto'])
-   _ext_modules.append(ecc_module)
-
-#benchmark_module = Extension(core_prefix + '.benchmark', sources = [benchmark_path + 'benchmarkmodule.c'])
-=======
 				libraries=['gmp', 'crypto'], define_macros=_macros, undef_macros=_undef_macro)
    _ext_modules.append(ecc_module)
 
 benchmark_module = Extension(core_prefix + '.benchmark', sources = [benchmark_path + 'benchmarkmodule.c'])
->>>>>>> f857621f
 
 cryptobase = Extension(crypto_prefix+'.cryptobase', sources = [cryptobase_path + 'cryptobasemodule.c'])
 
 aes = Extension(crypto_prefix + '.AES',
                     include_dirs = [cryptobase_path],
                     sources = [crypto_path + 'AES/AES.c'])
-<<<<<<< HEAD
-
-des  = Extension(crypto_prefix + '.DES',
-                    include_dirs = [cryptobase_path + 'libtom/',
-                                    cryptobase_path],
-                    sources = [crypto_path + 'DES/DES.c'])
-=======
 
 des  = Extension(crypto_prefix + '.DES',
                     include_dirs = [cryptobase_path + 'libtom/',
@@ -209,28 +173,12 @@
 
 _ext_modules.extend([benchmark_module, cryptobase, aes, des, des3])
 #_ext_modules.extend([cryptobase, aes, des, des3])
->>>>>>> f857621f
-
-des3  = Extension(crypto_prefix + '.DES3',
-                    include_dirs = [cryptobase_path + 'libtom/',
-                                    cryptobase_path,
-                                    crypto_path + 'DES/'], 
-                    sources = [crypto_path + 'DES3/DES3.c'])
-
-#_ext_modules.extend([benchmark_module, cryptobase, aes, des, des3])
-_ext_modules.extend([cryptobase, aes, des, des3])
-
-#if platform.system() in ['Linux', 'Windows']:
+
+if platform.system() in ['Linux', 'Windows']:
    # add benchmark module to pairing, integer and ecc 
-<<<<<<< HEAD
-   #if opt.get('PAIR_MOD') == 'yes': pairing_module.sources.append(benchmark_path + 'benchmarkmodule.c')
-   #if opt.get('INT_MOD') == 'yes': integer_module.sources.append(benchmark_path  + 'benchmarkmodule.c')
-   #if opt.get('ECC_MOD') == 'yes': ecc_module.sources.append(benchmark_path  + 'benchmarkmodule.c')
-=======
    if opt.get('PAIR_MOD') == 'yes': pairing_module.sources.append(benchmark_path + 'benchmarkmodule.c')
    if opt.get('INT_MOD') == 'yes': integer_module.sources.append(benchmark_path  + 'benchmarkmodule.c')
    if opt.get('ECC_MOD') == 'yes': ecc_module.sources.append(benchmark_path  + 'benchmarkmodule.c')
->>>>>>> f857621f
 
 setup(name = 'Charm-Crypto',
 	version =  _charm_version,
