name := boyen
setting := asymmetric
N := 100
l := 2

# make sure list{G2} is pulled properly in Batcher
BEGIN :: types
g1 := G1
g2 := G2
M := str
m := ZR
t := ZR
At := G2
Bt := G2
Ct := G2
D := GT
S := G1
Alist := list{G1}
Blist := list{G1}
Clist := list{G1}
Atlist := list{G2}
Btlist := list{G2}
Ctlist := list{G2}

incorrectIndices := list{int}
endSigNum := int
startSigNum := int
delta := list{ZR}
dotALoopVal := G1
dotBLoopVal := G1
dotCLoopVal := G1
dotDLoopVal := GT
dotELoopVal := GT
dotBCache := list{G1}
dotACache := list{G1}
dotCCache := list{G1}
dotDCache := list{GT}
dotECache := list{GT}
Mlist := list{str}
Slist := list{G1}
END :: types

BEGIN :: precompute
D := e(g1, g2)
END :: precompute

constant := list{At, Bt, Ct, g1, g2}
public := list{At, Bt, Ct}
signature := list{S, t}
message := m

# different messages/sigs under different signers (ring)
BEGIN :: count
message_count := N
public_count := l
signature_count := N
END :: count

verify :=  {{ prod{y:=0, l} on e(S_y, At_y * (Bt_y^m_y) * (Ct_y^t_y)) } == D}

BEGIN :: func:verify
 input := list{At, Bt, Ct, M, S, t, g1, g2}  
  D := e(g1, g2)
  m := H(M, ZR) 
  result := init(GT)
BEGIN :: for
for{y := 0, l}
 result := result * e(S#y, At#y * (Bt#y^m) * (Ct#y^t#y))
END :: for  

BEGIN :: if
 if { result == D}
    output := True
 else
    output := False
END :: if
END :: func:verify

secparam := 80

BEGIN :: func:membership
 input := list{Slist, g2, g1, Bt, At, Ct}


BEGIN :: if
if { ismember(Slist) == False }
    output := False
END :: if

BEGIN :: if
if { ismember(g2) == False }
    output := False
END :: if

BEGIN :: if
if { ismember(g1) == False }
    output := False
END :: if

BEGIN :: if
if { ismember(Bt) == False }
    output := False
END :: if

BEGIN :: if
if { ismember(At) == False }
    output := False
END :: if

BEGIN :: if
if { ismember(Ct) == False }
    output := False
END :: if

 output := True
END :: func:membership


BEGIN :: func:dividenconquer
 input := list{delta, startSigNum, endSigNum, incorrectIndices, D, dotDCache, Atlist, Btlist, Ctlist, tlist, Slist}

# if cannot be precomputed before DV, then it shouldn't be passed in to the DV call. 
dotELoopVal := init(GT)
BEGIN :: for
for{y := 0, l}
dotALoopVal := init(G1)
dotBLoopVal := init(G1)
dotCLoopVal := init(G1)

BEGIN :: forinner
forinner{z := startSigNum, endSigNum}
<<<<<<< HEAD
m := H(M#z, ZR)
dotALoopVal := dotALoopVal * (Slistlist#y#z^delta#z)
dotBLoopVal := dotBLoopVal * (Slistlist#y#z^(m * delta#z))
dotCLoopVal := dotCLoopVal * (Slistlist#y#z^(tlist#y#z * delta#z))
=======
m := H(M#z, ZR) # OR m := H(M#y#z, ZR)
dotALoopVal := dotALoopVal * (Slist#y#z^delta#z)
dotBLoopVal := dotBLoopVal * (Slist#y#z^(m * delta#z))
dotCLoopVal := dotCLoopVal * (Slist#y#z^(t#y#z * delta#z))
>>>>>>> 6cf89d22
END :: forinner

dotELoopVal := dotELoopVal * e(dotALoopVal, Atlist#y) * (e(dotBLoopVal, Btlist#y) * e(dotCLoopVal, Ctlist#y))
END :: for

dotDLoopVal := init(GT)
BEGIN :: for
for{z := startSigNum, endSigNum}
dotDLoopVal := dotDLoopVal * dotDCache#z
END :: for

BEGIN :: if
 if { dotELoopVal == dotDLoopVal }
    return := None
 else
    midwayFloat := ((endSigNum - startSigNum) / 2)
    midway := integer(midwayFloat)
END :: if


BEGIN :: if
 if { midway == 0 } 
    addToList(incorrectIndices, startSigNum)
    output := None
 else
    midSigNum := startSigNum + midway
    dividenconquer(delta, startSigNum, endSigNum, incorrectIndices, D, dotDCache, Atlist, Btlist, Ctlist, tlist, Slistlist)
    dividenconquer(delta, startSigNum, endSigNum, incorrectIndices, D, dotDCache, Atlist, Btlist, Ctlist, tlist, Slistlist)
END :: if

 output := None
END ::func:dividenconquer


BEGIN :: func:batchverify
input := list{Mlist, Slist, tlist, g2, g1, Btlist, Atlist, Ctlist, incorrectIndices}

BEGIN :: for
for{z := 0, N}
 delta#z := SmallExp(secparam)
END :: for

BEGIN :: if
 if {(membership(Slist, t1list, g2, g1, Bt, At, Ct) == False)}
     output := False
END :: if

D := e(g1,g2)
BEGIN :: for
for{z := 0, N}
 dotDCache#z := (D^delta#z)
END :: for
 dividenconquer(delta, 0, N, incorrectIndices, dotDCache, Mlist, Slist, Atlist, Btlist, Ctlist, )

 output := incorrectIndices
END ::func:batchverify

<|MERGE_RESOLUTION|>--- conflicted
+++ resolved
@@ -129,17 +129,10 @@
 
 BEGIN :: forinner
 forinner{z := startSigNum, endSigNum}
-<<<<<<< HEAD
 m := H(M#z, ZR)
 dotALoopVal := dotALoopVal * (Slistlist#y#z^delta#z)
 dotBLoopVal := dotBLoopVal * (Slistlist#y#z^(m * delta#z))
 dotCLoopVal := dotCLoopVal * (Slistlist#y#z^(tlist#y#z * delta#z))
-=======
-m := H(M#z, ZR) # OR m := H(M#y#z, ZR)
-dotALoopVal := dotALoopVal * (Slist#y#z^delta#z)
-dotBLoopVal := dotBLoopVal * (Slist#y#z^(m * delta#z))
-dotCLoopVal := dotCLoopVal * (Slist#y#z^(t#y#z * delta#z))
->>>>>>> 6cf89d22
 END :: forinner
 
 dotELoopVal := dotELoopVal * e(dotALoopVal, Atlist#y) * (e(dotBLoopVal, Btlist#y) * e(dotCLoopVal, Ctlist#y))
@@ -175,7 +168,7 @@
 
 
 BEGIN :: func:batchverify
-input := list{Mlist, Slist, tlist, g2, g1, Btlist, Atlist, Ctlist, incorrectIndices}
+input := list{Mlist, Slistlist, tlist, g2, g1, Btlist, Atlist, Ctlist, incorrectIndices}
 
 BEGIN :: for
 for{z := 0, N}
@@ -183,7 +176,7 @@
 END :: for
 
 BEGIN :: if
- if {(membership(Slist, t1list, g2, g1, Bt, At, Ct) == False)}
+ if {(membership(Slistlist, t1list, g2, g1, Bt, At, Ct) == False)}
      output := False
 END :: if
 
@@ -192,7 +185,7 @@
 for{z := 0, N}
  dotDCache#z := (D^delta#z)
 END :: for
- dividenconquer(delta, 0, N, incorrectIndices, dotDCache, Mlist, Slist, Atlist, Btlist, Ctlist, )
+ dividenconquer(delta, 0, N, incorrectIndices, dotDCache, Mlist, Slist, Atlist, Btlist, Ctlist, tlist, Slistlist)
 
  output := incorrectIndices
 END ::func:batchverify
