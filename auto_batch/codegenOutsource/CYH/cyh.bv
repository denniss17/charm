name := cyh
setting := asymmetric
N := 100
l := 3
secparam := 80

BEGIN :: types
M := str
ID := str
L := list{str}
u := list{G1}
h := list{ZR}
s := int
pkList := list{G1}
pk := G1
sk := G1
P := G2
S := G1
g := G2
r := ZR
END :: types

BEGIN :: precompute
h := H(M | L | u, ZR)
END :: precompute

constant := list{P, g}
public := pk
signature := list{S, u}
message := h

BEGIN :: count
message_count := N
public_count := l
signature_count := N
END :: count

<<<<<<< HEAD
verify := { e((prod{y := 0, l} on (u_y * (pk_y^h_y))) , P) == e(S, g) }
=======
verify := { e((prod{y:=0, l} on (u_y * (pkList_y^h_y))) , P) == e(S, g) }
>>>>>>> c8d294b8

BEGIN :: func:setup
 input := None
 g := random(G2)
 alpha := random(ZR)
 P := g ^ alpha
 output := list{P, g, alpha}
END :: func:setup

BEGIN :: func:concat
 input := ID_List
 L := init(str)
 l := len(ID_List)
BEGIN :: for
for{y := 0, l}
 L := (L | ID_List#y)
END :: for
output := L
END :: func:concat

BEGIN :: func:keygen
 input := list{alpha, ID}
 sk := H(ID, G1) ^ alpha
 pk := H(ID, G1)
 output := list{pk, sk}
END :: func:keygen

BEGIN :: func:sign
 input := list{ID, pk, sk, L, M}
 Lt := concat(L)

BEGIN :: for
for{i := 0, l}
BEGIN :: if
 if { ID != L#i }
    u#i := random(G1)
    h#i := H(M | Lt | u#i, ZR)
 else
    s := i
END :: if
END :: for

 r := random(ZR)
BEGIN :: for
for{y := 0, l}
   pkList#y := H(L#y, G1)
END :: for

dotProd := init(G1)

BEGIN :: for
for{i := 0, l}
BEGIN :: if
if {ID != L#i}
   dotProd := dotProd * (u#i * (pkList#i ^ h#i))
END :: if
END :: for

  u#s? := (pk ^ r) * dotProd
  h#s? := H(M | Lt | u#s, ZR)
  S := sk ^ (h#s + r)
output := list{u, S}
END :: func:sign

BEGIN :: func:verify
input := list{P, g, L, M, u, S}
 Lt := concat(L)
 num_sign := len(L)

# h := init(ZR)
BEGIN :: for
for{y := 0, l}
 h#y := H(M | Lt | u#y, ZR)
 pkList#y := H(L#y, G1)
END :: for

dotProd := init(G1)

BEGIN :: for
for{y := 0, l}
   dotProd := dotProd * (u#y * (pkList#y ^ h#y))
END :: for

BEGIN :: if
if {e(dotProd, P) == e(S, g)}
   output := True
else
   output := False
END :: if
END :: func:verify

<|MERGE_RESOLUTION|>--- conflicted
+++ resolved
@@ -35,11 +35,7 @@
 signature_count := N
 END :: count
 
-<<<<<<< HEAD
 verify := { e((prod{y := 0, l} on (u_y * (pk_y^h_y))) , P) == e(S, g) }
-=======
-verify := { e((prod{y:=0, l} on (u_y * (pkList_y^h_y))) , P) == e(S, g) }
->>>>>>> c8d294b8
 
 BEGIN :: func:setup
  input := None
