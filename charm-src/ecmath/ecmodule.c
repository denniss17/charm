/*
 * Elliptic Curve Module - based on lib MIRACL
 * TODO: need parameter setting,
 */
#include "ecmodule.h"

void printf_buffer_as_hex(uint8_t * data, size_t len)
{
#ifdef DEBUG
	size_t i;

	for (i = 0; i < len; i++) {
		printf("%02x ", data[i]);
	}
	printf("\n");
#endif
}

void longObjToMPZ (mpz_t m, PyLongObject * p)
{
	int size, i, tmp = Py_SIZE(p);
	mpz_t temp, temp2;
	mpz_init (temp);
	mpz_init (temp2);
	if (tmp > 0)
		size = tmp;
	else
		size = -tmp;
	mpz_set_ui (m, 0);
	for (i = 0; i < size; i++)
	{
		mpz_set_ui (temp, p->ob_digit[i]);
		mpz_mul_2exp (temp2, temp, PyLong_SHIFT * i);
		mpz_add (m, m, temp2);
	}
	mpz_clear (temp);
	mpz_clear (temp2);
}

// TODO: implement a longObjToBN(PyLongObject *a, BIGNUM **b)

void setBigNum(PyLongObject *obj, BIGNUM **value) {
	mpz_t tmp;
	mpz_init(tmp);
	// convert long object into an mpz_t type
	longObjToMPZ(tmp, obj);
	// now convert tmp into a decimal string
	size_t tmp_len = mpz_sizeinbase(tmp, 10) + 2;
	char *tmp_str = (char *) malloc(tmp_len);
	tmp_str = mpz_get_str(tmp_str, 10, tmp);
	debug("Element => '%s'\n", tmp_str);
	//debug("Order of Element => '%zd'\n", tmp_len);

	// use BN_* to set decimal to BIGNUM
	BN_dec2bn(value, (const char *) tmp_str);
	free(tmp_str);
	mpz_clear(tmp);
}

/* START: module function definitions */
/*!
 * Hash a null-terminated string to a byte array.
 *
 * @param input_buf		The input buffer.
 * @param input_len		The input buffer length (in bytes).
 * @param hash_len		Length of the output hash (in bytes).
 * @param output_buf	A pre-allocated output buffer.
 * @param hash_num		Index number of the hash function to use (changes the output).
 * @return				FENC_ERROR_NONE or an error code.
 */
int hash_to_bytes(uint8_t *input_buf, int input_len, int hash_size, uint8_t *output_buf, uint32_t hash_num)
{
	SHA1Context sha_context;
	// int output_size = 0;
	uint32_t block_hdr[2];

	/* Compute an arbitrary number of SHA1 hashes of the form:
	 * output_buf[0...19] = SHA1(hash_num || 0 || input_buf)
	 * output_buf[20..39] = SHA1(hash_num || 1 || output_buf[0...19])
	 * ...
	 */
	block_hdr[0] = hash_num;
	for (block_hdr[1] = 0; hash_size > 0; (block_hdr[1])++) {
		/* Initialize the SHA1 function.	*/
		SHA1Reset(&sha_context);

		SHA1Input(&sha_context, (uint8_t *)&(block_hdr[0]), sizeof(block_hdr));
		SHA1Input(&sha_context, (uint8_t *)input_buf, input_len);

		SHA1Result(&sha_context);
		if (hash_size <= HASH_LEN) {
			memcpy(output_buf, sha_context.Message_Digest, hash_size);
			hash_size = 0;
		} else {
			memcpy(output_buf, sha_context.Message_Digest, HASH_LEN);
			input_buf = (uint8_t *) output_buf;
			hash_size -= HASH_LEN;
			output_buf += HASH_LEN;
		}
	}

	return TRUE;
}

/*
 * Create a new point with an existing group object
 */
ECElement *createNewPoint(GroupType type, EC_GROUP *group, BN_CTX *ctx) {

	ECElement *newObj = PyObject_New(ECElement, &ECType);
	if(type == ZR) {
		newObj->type = type;
		newObj->elemZ = BN_new();
		newObj->P = NULL;
	}
	else if(type == G) {
		newObj->type = type;
		newObj->P = EC_POINT_new(group);
		newObj->elemZ = NULL;
	}
	else {
		PyObject_Del(newObj);
		return NULL;
	}
	newObj->point_init = TRUE;
	newObj->nid = -1;
	newObj->group = group;
	newObj->group_init = FALSE;
	newObj->ctx = ctx;
	return newObj;
}

void ECElement_dealloc(ECElement* self) {
	/* clear structure */
	if(self->group_init && self->group && self->ctx) {
		debug("clearing ec group struct.\n");
		EC_GROUP_free(self->group);
		BN_CTX_free(self->ctx);
	}
	if(self->point_init && self->type == G) { debug("clearing ec point.\n"); EC_POINT_free(self->P); }
	if(self->point_init && self->type == ZR) { debug("clearing ec zr element.\n"); BN_free(self->elemZ); }
	Py_TYPE(self)->tp_free((PyObject*)self);
}

PyObject *ECElement_new(PyTypeObject *type, PyObject *args, PyObject *kwds) {
    ECElement *self;

    self = (ECElement *)type->tp_alloc(type, 0);
    if (self != NULL) {
    	/* initialize fields here */
    	debug("object created...\n");
    	self->type = NONE_G;
    	self->nid = -1;
    	self->group = NULL;
    	self->P = NULL;
    	self->elemZ = NULL;
    	self->ctx = BN_CTX_new();
    	self->point_init = FALSE;
    	self->group_init = FALSE;
    }
    return (PyObject *) self;
}

int ECElement_init(ECElement *self, PyObject *args, PyObject *kwds)
{
	PyObject *pObj = NULL, *aObj = NULL, *bObj = NULL;
	char *params = NULL, *param_string = NULL;
	int pf_len, ps_len, nid;
    static char *kwlist[] = {"params", "param_string", "p", "a", "b", "nid", NULL};

    if (! PyArg_ParseTupleAndKeywords(args, kwds, "|s#s#OOOi", kwlist,
                                      &params, &pf_len, &param_string, &ps_len,
									  &pObj, &aObj, &bObj, &nid)) {
        return -1;
	}

    debug("initializing object...\n");
    if(pObj && aObj && bObj && !params && !param_string && !nid) {
    	// p, a, and b curve parameters are set...
    	if(!PyLong_Check(pObj) || !PyLong_Check(aObj) || !PyLong_Check(bObj)) { return -1; }

    	BIGNUM *p,*a,*b;
    	p = BN_new();
    	setBigNum((PyLongObject *) pObj, &p);

    	// make sure p is prime then continue loading a and b parameters for EC
    	if(BN_is_prime_ex(p, BN_prime_checks, self->ctx, NULL) != 1) {
    		debug("p is not prime.\n");
    		BN_free(p);
    		PyErr_SetString(PyECErrorObject, "p must be a prime integer.");
    		return -1;
    	}

    	a = BN_new();
    	b = BN_new();
		setBigNum((PyLongObject *) aObj, &a);
		setBigNum((PyLongObject *) bObj, &b);
		debug("p (bn) is now '%s'\n", BN_bn2dec(p));
		debug("a (bn) is now '%s'\n", BN_bn2dec(a));
		debug("b (bn) is now '%s'\n", BN_bn2dec(b));
    	// now we can instantiate the ec_group
    	self->group = EC_GROUP_new_curve_GFp(p, a, b, self->ctx);
    	if(!self->group) {
    		EC_GROUP_free(self->group);
    		PyErr_SetString(PyECErrorObject, "could not initialize ec group.");
    		BN_free(p);
    		BN_free(a);
    		BN_free(b);
    		return -1;
    	}
    	BN_free(p);
    	BN_free(a);
    	BN_free(b);
    	debug("Now, we're finished.\n");
    }
    // check if builtin curve specified.
    else if(nid > 0 && !pObj && !aObj && !bObj && !params && !param_string) {
    	debug("nid => %d == %s...", nid, OBJ_nid2sn(nid));
    	if((self->group = EC_GROUP_new_by_curve_name(nid)) == NULL) {
    		EC_GROUP_free(self->group);
    		printf("could not find curve: error code = %s.", OBJ_nid2sn(nid));
    		PyErr_SetString(PyECErrorObject, "can't find specified curve.");
    		return -1;
    	}
#ifdef DEBUG
		printf("OK!\n");
#endif
    	debug("ec group check...");
		if(!EC_GROUP_check(self->group, self->ctx)) {
    		EC_GROUP_free(self->group);
    		PyErr_SetString(PyECErrorObject, "group check failed, try another curve.");
    		return -1;
		}
		self->nid = nid;
#ifdef DEBUG
		printf("OK!\n");
#endif
    }
    // check if file was provided
    // check if param_string provided
	self->group_init = TRUE;
    return 0;
}

PyObject *ECElement_call(ECElement *intObject, PyObject *args, PyObject *kwds) {

	return NULL;
}

PyObject *ECElement_print(ECElement *self) {
	if(self->type == ZR) {
		if(!self->point_init)
			return PyUnicode_FromString("");
		char *Zstr = BN_bn2dec(self->elemZ);
		PyObject *strObj = PyUnicode_FromString((const char *) Zstr);
		OPENSSL_free(Zstr);
		return strObj;
	}
	else if(self->type == G) {
		if(!self->point_init)
			return PyUnicode_FromString("");
		BIGNUM *x = BN_new(), *y = BN_new();
		EC_POINT_get_affine_coordinates_GFp(self->group, self->P, x, y, self->ctx);
		char *xstr = BN_bn2dec(x);
		char *ystr = BN_bn2dec(y);
		//debug("P -> x = %s\n", xstr);
		//debug("P -> y = %s\n", ystr);
		PyObject *strObj = PyUnicode_FromFormat("[%s, %s]", (const char *)xstr, (const char *)ystr);
		OPENSSL_free(xstr);
		OPENSSL_free(ystr);
		BN_free(x);
		BN_free(y);
		return strObj;
	}
	else {
		/* must be group object */
		if(!self->group_init)
			return PyUnicode_FromString("");
		BIGNUM *p = BN_new(), *a = BN_new(), *b = BN_new();
		EC_GROUP_get_curve_GFp(self->group, p, a, b, self->ctx);

		const char *id;
		if(self->nid == -1) id = "custom";
		else id = OBJ_nid2sn(self->nid);
		char *pstr = BN_bn2dec(p);
		char *astr = BN_bn2dec(a);
		char *bstr = BN_bn2dec(b);
		PyObject *strObj = PyUnicode_FromFormat("Curve '%s' => y^2 = x^3 + a*x + b  (mod p):\np = %s\na = %s\nb = %s", id, (const char *) pstr,
												(const char *) astr, (const char *) bstr);
		OPENSSL_free(pstr); OPENSSL_free(astr); OPENSSL_free(bstr);
		BN_free(p); BN_free(a); BN_free(b);
		return strObj;
	}

	return (PyObject *) PyUnicode_FromString("");
}

PyObject *ECE_init(ECElement *self, PyObject *args) {
	GroupType type = NONE_G;
	ECElement *obj, *gobj = NULL;

	if(PyArg_ParseTuple(args, "Oi", &gobj, &type)) {
		Group_Init(gobj);

		if(type == G) {
			debug("init element in group G.\n");
			obj = createNewPoint(G, gobj->group, gobj->ctx);
			return (PyObject *) obj;
		}
		else if(type == ZR) {
			debug("init element of ZR.\n");
			obj = createNewPoint(ZR, gobj->group, gobj->ctx);
			return (PyObject *) obj;
		}
		else {
			ErrorMsg("invalid type selected.");
		}
	}
	ErrorMsg("invalid argument.");
}

PyObject *ECE_random(ECElement *self, PyObject *args) {
	printf("\nIn ECE_random\n");

	GroupType type = NONE_G;
	ECElement *gobj = NULL;

	if(PyArg_ParseTuple(args, "Oi", &gobj, &type)) {
		Group_Init(gobj);

		if(type == G) {
			printf("\nG\n");
			// generate a random element from ec group G.
			// call 'EC_POINT_set_compressed_coordinates_GFp' w/ group, P, x, 1, ctx
			// call 'EC_POINT_set_affine_coordinates_GFp' w/ group, P, x/y, ctx
			// test group membership 'EC_POINT_is_on_curve'
			ECElement *objG = createNewPoint(G, gobj->group, gobj->ctx);
			BIGNUM *x = BN_new(), *y = BN_new(), *order = BN_new();
			EC_GROUP_get_order(gobj->group, order, gobj->ctx);
			int FindAnotherPoint = TRUE;
//			START_CLOCK(dBench);
			do {
				// generate random point
				BN_rand_range(x, order);
				EC_POINT_set_compressed_coordinates_GFp(gobj->group, objG->P, x, 1, objG->ctx);
				EC_POINT_get_affine_coordinates_GFp(gobj->group, objG->P, x, y, objG->ctx);
				// make sure point is on curve and not zero

				if(BN_is_zero(x) || BN_is_zero(y)) {
					FindAnotherPoint = TRUE;
					continue;
				}

				if(EC_POINT_is_on_curve(gobj->group, objG->P, objG->ctx)) {
					FindAnotherPoint = FALSE;
				}
//				char *xstr = BN_bn2dec(x);
//				char *ystr = BN_bn2dec(y);
//				debug("P -> x = %s\n", xstr);
//				debug("P -> y = %s\n", ystr);
//				OPENSSL_free(xstr);
//				OPENSSL_free(ystr);
			} while(FindAnotherPoint);

//			STOP_CLOCK(dBench);
			BN_free(x);
			BN_free(y);
			BN_free(order);
			return (PyObject *) objG;
		}
		else if(type == ZR) {
<<<<<<< HEAD
			printf("\nZR\n");
=======
>>>>>>> e905860d
			ECElement *objZR = createNewPoint(ZR, gobj->group, gobj->ctx);
			BIGNUM *order = BN_new();
			EC_GROUP_get_order(self->group, order, gobj->ctx);
			objZR->elemZ = BN_new();
//			START_CLOCK(dBench);
			BN_rand_range(objZR->elemZ, order);
//			STOP_CLOCK(dBench);
			BN_free(order);

			return (PyObject *) objZR;
		}
		else {

			ErrorMsg("invalid object type.");
		}
	}


	ErrorMsg("invalid argument.");
}

static PyObject *ECE_is_infinity(ECElement *self, PyObject *args) {

	Point_Init(self);
	if(self->type != G) {
		ErrorMsg("element not of type G.");
		return NULL;
	}

	START_CLOCK(dBench);
	 if(EC_POINT_is_at_infinity(self->group, self->P)) {
		STOP_CLOCK(dBench);
		 Py_INCREF(Py_True);
		 return Py_True;
	 }

	 STOP_CLOCK(dBench);
	 Py_INCREF(Py_False);
	 return Py_False;
}

static PyObject *ECE_add(PyObject *o1, PyObject *o2) {
	ECElement *lhs = NULL, *rhs = NULL, *ans = NULL;
	BIGNUM *order = NULL;
	int foundLHS = FALSE, foundRHS = FALSE;

	Check_Types2(o1, o2, lhs, rhs, foundLHS, foundRHS);

   if(foundLHS) {
		debug("found lhs.\n");
		// if rhs == ZR, then convert lhs to a bn otherwise fail.
		if(rhs->point_init && rhs->type == ZR) {
			BIGNUM *lhs_val = BN_new();
			order = BN_new();
			setBigNum((PyLongObject *) o1, &lhs_val);
			ans = createNewPoint(ZR, rhs->group, rhs->ctx);
			EC_GROUP_get_order(ans->group, order, ans->ctx);
			START_CLOCK(dBench);
			BN_mod_add(ans->elemZ, lhs_val, rhs->elemZ, order, ans->ctx);
			STOP_CLOCK(dBench);
			BN_free(lhs_val);
			BN_free(order);
			UPDATE_BENCHMARK(ADDITION, dBench);
			return (PyObject *) ans;
		}
	}
	else if(foundRHS) {
		debug("found rhs.\n");
		// if lhs == ZR, then convert rhs to a bn otherwise fail.
		if(lhs->point_init && lhs->type == ZR) {
			BIGNUM *rhs_val = BN_new();
			order = BN_new();
			setBigNum((PyLongObject *) o2, &rhs_val);
			ans = createNewPoint(ZR, lhs->group, lhs->ctx);
			EC_GROUP_get_order(ans->group, order, ans->ctx);
			START_CLOCK(dBench);
			BN_mod_add(ans->elemZ, lhs->elemZ, rhs_val, order, ans->ctx);
			STOP_CLOCK(dBench);
			BN_free(rhs_val);
			BN_free(order);
			UPDATE_BENCHMARK(ADDITION, dBench);
			return (PyObject *) ans;
		}
	}
	else {
		// check whether we have two Points
		Point_Init(lhs);
		Point_Init(rhs);
		if(ElementZR(lhs, rhs)) {
			// easy, just call BN_add
			order = BN_new();
			ans = createNewPoint(ZR, lhs->group, lhs->ctx);
			EC_GROUP_get_order(ans->group, order, ans->ctx);
			START_CLOCK(dBench);
			BN_mod_add(ans->elemZ, lhs->elemZ, rhs->elemZ, order, ans->ctx);
			STOP_CLOCK(dBench);
			BN_free(order);
			UPDATE_BENCHMARK(ADDITION, dBench);
			return (PyObject *) ans;
		}
		else { // if(lhs->type == G && rhs->type == ZR) or vice versa operation undefined...

			ErrorMsg("adding the a group element G to ZR is undefined.");
		}
	}

	ErrorMsg("invalid arguments.");
}

/*
 * Point Subtraction of two points A and B is really
 * A + (-B) where -B is the reflection of that point with
 * respect to the x-axis. i.e. (xb,yb) => (xb,-yb)
 */
static PyObject *ECE_sub(PyObject *o1, PyObject *o2) {
	ECElement *lhs = NULL, *rhs = NULL, *ans = NULL;
	BIGNUM *order = NULL;
	int foundLHS = FALSE, foundRHS = FALSE;

	Check_Types2(o1, o2, lhs, rhs, foundLHS, foundRHS);

	if(foundLHS) {
		debug("found lhs.\n");
		// if rhs == ZR, then convert lhs to a bn otherwise fail.
		// only supported for elements of Long (lhs) and ZR (rhs)
		if(rhs->point_init && rhs->type == ZR) {
			BIGNUM *lhs_val = BN_new();
			order = BN_new();
			setBigNum((PyLongObject *) o1, &lhs_val);
			ans = createNewPoint(ZR, rhs->group, rhs->ctx);
			EC_GROUP_get_order(ans->group, order, ans->ctx);
			START_CLOCK(dBench);
			BN_mod_sub(ans->elemZ, lhs_val, rhs->elemZ, order, ans->ctx);
			STOP_CLOCK(dBench);
			BN_free(lhs_val);
			BN_free(order);

			UPDATE_BENCHMARK(SUBTRACTION, dBench);
			return (PyObject *) ans;
		}
	}
	else if(foundRHS) {
		debug("found rhs.\n");
		// if lhs == ZR, then convert rhs to a bn otherwise fail.
		// only supported for elements of ZR (lhs) and Long (rhs)
		if(lhs->point_init && lhs->type == ZR) {
			BIGNUM *rhs_val = BN_new();
			order = BN_new();
			setBigNum((PyLongObject *) o2, &rhs_val);
			ans = createNewPoint(ZR, lhs->group, lhs->ctx);
			EC_GROUP_get_order(ans->group, order, ans->ctx);
			START_CLOCK(dBench);
			BN_mod_sub(ans->elemZ, lhs->elemZ, rhs_val, order, ans->ctx);
			STOP_CLOCK(dBench);
			BN_free(rhs_val);
			BN_free(order);

			UPDATE_BENCHMARK(SUBTRACTION, dBench);
			return (PyObject *) ans;
		}
	}
	else {
		// check whether we have two Points
		Point_Init(lhs);
		Point_Init(rhs);

		if(ElementZR(lhs, rhs)) {
			order = BN_new();
			ans = createNewPoint(ZR, lhs->group, lhs->ctx);
			EC_GROUP_get_order(ans->group, order, ans->ctx);
			START_CLOCK(dBench);
			BN_mod_sub(ans->elemZ, lhs->elemZ, rhs->elemZ, order, ans->ctx);
			STOP_CLOCK(dBench);

			UPDATE_BENCHMARK(SUBTRACTION, dBench);
			return (PyObject *) ans;
		}
		else {
			// not defined for other combinations

			ErrorMsg("invalid combination of operands.");
		}
	}


	ErrorMsg("invalid arguments.");
}

// TODO: Not complete...need to figure out how to multiply two points
// on an elliptic curve using point addition.
static PyObject *ECE_mul(PyObject *o1, PyObject *o2) {
	ECElement *lhs = NULL, *rhs = NULL, *ans = NULL;
	BIGNUM *order = NULL;
	int foundLHS = FALSE, foundRHS = FALSE;

	Check_Types2(o1, o2, lhs, rhs, foundLHS, foundRHS);

	if(foundLHS) {
		debug("found lhs.\n");
		// if rhs == ZR, then convert lhs to a bn otherwise fail.
		// only supported for elements of Long (lhs) and ZR (rhs)
		if(rhs->point_init && rhs->type == ZR) {
			BIGNUM *lhs_val = BN_new();
			order = BN_new();
			setBigNum((PyLongObject *) o1, &lhs_val);
			ans = createNewPoint(ZR, rhs->group, rhs->ctx);
			EC_GROUP_get_order(ans->group, order, ans->ctx);
			START_CLOCK(dBench);
			BN_mod_mul(ans->elemZ, lhs_val, rhs->elemZ, order, ans->ctx);
			STOP_CLOCK(dBench);
			BN_free(lhs_val);
			BN_free(order);

			UPDATE_BENCHMARK(MULTIPLICATION, dBench);
			return (PyObject *) ans;
		}
	}
	else if(foundRHS) {
		debug("found rhs.\n");
		// if lhs == ZR, then convert rhs to a bn otherwise fail.
		// only supported for elements of ZR (lhs) and Long (rhs)
		if(lhs->point_init && lhs->type == ZR) {
			BIGNUM *rhs_val = BN_new();
			order = BN_new();
			setBigNum((PyLongObject *) o2, &rhs_val);
			ans = createNewPoint(ZR, lhs->group, lhs->ctx);
			EC_GROUP_get_order(ans->group, order, ans->ctx);
			START_CLOCK(dBench);
			BN_mod_mul(ans->elemZ, lhs->elemZ, rhs_val, order, ans->ctx);
			STOP_CLOCK(dBench);
			BN_free(rhs_val);
			BN_free(order);

			UPDATE_BENCHMARK(MULTIPLICATION, dBench);
			return (PyObject *) ans;
		}
	}
	else {
		// check whether we have two Points
		Point_Init(lhs);
		Point_Init(rhs);

		if(ElementG(lhs, rhs)) {
			ans = createNewPoint(G, lhs->group, lhs->ctx);
			START_CLOCK(dBench);
			EC_POINT_add(ans->group, ans->P, lhs->P, rhs->P, ans->ctx);
			STOP_CLOCK(dBench);
		}
		else if(ElementZR(lhs, rhs)) {
			order = BN_new();
			ans = createNewPoint(ZR, lhs->group, lhs->ctx);
			EC_GROUP_get_order(ans->group, order, ans->ctx);
			START_CLOCK(dBench);
			BN_mod_mul(ans->elemZ, lhs->elemZ, rhs->elemZ, order, ans->ctx);
			STOP_CLOCK(dBench);
			BN_free(order);
		}
		else {

			ErrorMsg("elements are not of the same type.");
		}

		UPDATE_BENCHMARK(MULTIPLICATION, dBench);
		return (PyObject *) ans;
	}


	ErrorMsg("invalid argument.");
}

// TODO:
static PyObject *ECE_div(PyObject *o1, PyObject *o2) {
	;
	ECElement *lhs = NULL, *rhs = NULL, *ans = NULL;
	BIGNUM *rm = NULL;
	int foundLHS = FALSE, foundRHS = FALSE;

	Check_Types2(o1, o2, lhs, rhs, foundLHS, foundRHS);

	if(foundLHS) {
		debug("found lhs.\n");
		// if rhs == ZR, then convert lhs to a bn otherwise fail.
		// only supported for elements of Long (lhs) and ZR (rhs)
		if(rhs->point_init && rhs->type == ZR) {
			BIGNUM *lhs_val = BN_new();
			rm = BN_new();
			setBigNum((PyLongObject *) o1, &lhs_val);
			ans = createNewPoint(ZR, rhs->group, rhs->ctx);
			START_CLOCK(dBench);
			BN_div(ans->elemZ, rm, lhs_val, rhs->elemZ, ans->ctx);
			STOP_CLOCK(dBench);
			BN_free(lhs_val);
			BN_free(rm);

			UPDATE_BENCHMARK(DIVISION, dBench);
			return (PyObject *) ans;
		}
	}
	else if(foundRHS) {
		debug("found rhs.\n");
		// if lhs == ZR, then convert rhs to a bn otherwise fail.
		// only supported for elements of ZR (lhs) and Long (rhs)
		if(lhs->point_init && lhs->type == ZR) {
			BIGNUM *rhs_val = BN_new();
			rm = BN_new();
			setBigNum((PyLongObject *) o2, &rhs_val);
			ans = createNewPoint(ZR, lhs->group, lhs->ctx);
			START_CLOCK(dBench);
			BN_div(ans->elemZ, rm, lhs->elemZ, rhs_val, ans->ctx);
			STOP_CLOCK(dBench);
			BN_free(rhs_val);
			BN_free(rm);

			UPDATE_BENCHMARK(DIVISION, dBench);
			return (PyObject *) ans;
		}
	}
	else {
		// check whether we have two Points
		Point_Init(lhs);
		Point_Init(rhs);

		if(ElementG(lhs, rhs)) {
			ECElement *rhs_neg = negatePoint(rhs);
			if(rhs_neg != NULL) {
				ans = createNewPoint(G, lhs->group, lhs->ctx);
				START_CLOCK(dBench);
				EC_POINT_add(ans->group, ans->P, lhs->P, rhs_neg->P, ans->ctx);
				STOP_CLOCK(dBench);

				PyObject_Del(rhs_neg);

				return (PyObject *) ans;
			}
		}
		else if(ElementZR(lhs, rhs)) {
			ans = createNewPoint(ZR, lhs->group, lhs->ctx);
			rm = BN_new();
			START_CLOCK(dBench);
			BN_div(ans->elemZ, rm, lhs->elemZ, rhs->elemZ, ans->ctx);
			BN_free(rm);
			STOP_CLOCK(dBench);
		}
		else {

			ErrorMsg("elements not the same type.");
		}

		UPDATE_BENCHMARK(DIVISION, dBench);
		return (PyObject *) ans;
	}

	ErrorMsg("invalid argument.");
}

static PyObject *ECE_rem(PyObject *o1, PyObject *o2) {
	;
	ECElement *lhs = NULL, *rhs = NULL, *ans = NULL;
	int foundLHS = FALSE, foundRHS = FALSE;

	Check_Types2(o1, o2, lhs, rhs, foundLHS, foundRHS);

	if(foundLHS) {
		debug("found lhs.\n");
		// if rhs == ZR, then convert lhs to a bn otherwise fail.
		// only supported for elements of Long (lhs) and ZR (rhs)
		if(rhs->point_init && rhs->type == ZR) {
			BIGNUM *lhs_val = BN_new();
			setBigNum((PyLongObject *) o1, &lhs_val);
			ans = createNewPoint(ZR, rhs->group, rhs->ctx);
			START_CLOCK(dBench);
			BN_mod(ans->elemZ, lhs_val, rhs->elemZ, ans->ctx);
			STOP_CLOCK(dBench);
			BN_free(lhs_val);

			return (PyObject *) ans;
		}
	}
	else if(foundRHS) {
		debug("found rhs.\n");
		// if lhs == ZR, then convert rhs to a bn otherwise fail.
		// only supported for elements of ZR (lhs) and Long (rhs)
		if(lhs->point_init && lhs->type == ZR) {
			BIGNUM *rhs_val = BN_new();
			setBigNum((PyLongObject *) o2, &rhs_val);
			ans = createNewPoint(ZR, lhs->group, lhs->ctx);
			START_CLOCK(dBench);
			BN_mod(ans->elemZ, lhs->elemZ, rhs_val, ans->ctx);
			STOP_CLOCK(dBench);
			BN_free(rhs_val);
			return (PyObject *) ans;
		}
	}
	else {
		Point_Init(lhs);
		Point_Init(rhs);

		if(ElementZR(lhs, rhs)) {
			ans = createNewPoint(ZR, lhs->group, lhs->ctx);
			// reall calls BN_div with the dv se to NULL.
			BN_mod(ans->elemZ, lhs->elemZ, rhs->elemZ, ans->ctx);

			return (PyObject *) ans;
		}
		else {

			ErrorMsg("invalid combination of element types");
		}
	}


	ErrorMsg("invalid argument type.");
}

ECElement *ec_point_mul(EC_GROUP *group, EC_POINT *point, BIGNUM *value, BN_CTX *ctx) {

	ECElement *ans = createNewPoint(G, group, ctx);
	START_CLOCK(dBench);
//	EC_POINT_mul(group, ans->P, value, NULL, NULL, ctx);
	EC_POINT_mul(group, ans->P, NULL, point, value, ctx);
	STOP_CLOCK(dBench);
//	BN_free(cofactor);
//	BN_free(order);
	return ans;
}

static PyObject *ECE_pow(PyObject *o1, PyObject *o2, PyObject *o3) {
	ECElement *lhs = NULL, *rhs = NULL, *ans = NULL;
	BIGNUM *order = NULL;
	int foundLHS = FALSE, foundRHS = FALSE;

	Check_Types2(o1, o2, lhs, rhs, foundLHS, foundRHS);

	if(foundLHS) {
		// TODO: implement for elements of Long ** ZR
		if(rhs->point_init && rhs->type == ZR) {
			BIGNUM *lhs_val = BN_new();
			order = BN_new();
			setBigNum((PyLongObject *) o1, &lhs_val);
			ans = createNewPoint(ZR, rhs->group, rhs->ctx);
			EC_GROUP_get_order(ans->group, order, ans->ctx);
			START_CLOCK(dBench);
			BN_mod_exp(ans->elemZ, lhs_val, rhs->elemZ, order, ans->ctx);
			STOP_CLOCK(dBench);
			BN_free(lhs_val);
			BN_free(order);

			UPDATE_BENCHMARK(EXPONENTIATION, dBench);
			return (PyObject *) ans;
		}
		ErrorMsg("element type combination not supported.");
	}
	else if(foundRHS) {
		// TODO: implement for elements of G ** Long or ZR ** Long
		if(lhs->point_init && lhs->type == ZR) {

			if(_PyLong_Sign(o2) == -1)  {
				debug("finding modular inverse.\n");
				ans = invertECElement(lhs);
			}
			else {
				BIGNUM *rhs_val = BN_new();
				order = BN_new();
				setBigNum((PyLongObject *) o2, &rhs_val);

				ans = createNewPoint(ZR, lhs->group, lhs->ctx);
				EC_GROUP_get_order(ans->group, order, ans->ctx);
				START_CLOCK(dBench);
				BN_mod_exp(ans->elemZ, lhs->elemZ, rhs_val, order, ans->ctx);
				STOP_CLOCK(dBench);
				BN_free(rhs_val);
				BN_free(order);
			}
//			UPDATE_BENCHMARK(EXPONENTIATION, dBench)
//			return (PyObject *) ans;
		}
		else if(lhs->point_init && lhs->type == G) {
			BIGNUM *rhs_val = BN_new();
			setBigNum((PyLongObject *) o2, &rhs_val);
			// ans = createNewPoint(G, lhs->group, lhs->ctx);
			// EC_POINT_copy(ans->P, lhs->P);
			// EC_POINT_mul(ans->group, ans->P, rhs_val, NULL, NULL, ans->ctx);
			ans = ec_point_mul(lhs->group, lhs->P, rhs_val, lhs->ctx);
		}
		else {
			ErrorMsg("element type combination not supported.");
		}

		UPDATE_BENCHMARK(EXPONENTIATION, dBench);
		return (PyObject *) ans;
	}
	else {
		// check whether we have two Points
		Point_Init(lhs);
		Point_Init(rhs);

//		if(lhs->type == ZR && rhs->type == G) {
			// ans = createNewPoint(G, lhs->group, lhs->ctx);
			// EC_POINT_copy(ans->P, rhs->P);
			// EC_POINT_mul(ans->group, ans->P, lhs->elemZ, NULL, NULL, ans->ctx);
//			ans = ec_point_mul(lhs->group, rhs->P, lhs->elemZ, lhs->ctx);
//		}
		if(lhs->type == G && rhs->type == ZR) {
			// ans = createNewPoint(G, lhs->group, lhs->ctx);
			// EC_POINT_copy(ans->P, lhs->P);
			// EC_POINT_mul(ans->group, ans->P, rhs->elemZ, NULL, NULL, ans->ctx);
			ans = ec_point_mul(lhs->group, lhs->P, rhs->elemZ, lhs->ctx);
		}
		else if(ElementZR(lhs, rhs)) {
			ans = createNewPoint(ZR, lhs->group, lhs->ctx);
			order = BN_new();
			EC_GROUP_get_order(ans->group, order, ans->ctx);
			START_CLOCK(dBench);
			BN_mod_exp(ans->elemZ, lhs->elemZ, rhs->elemZ, order, ans->ctx);
			STOP_CLOCK(dBench);
			BN_free(order);
		}
		else {

			ErrorMsg("cannot exponentiate two points.");
		}
		UPDATE_BENCHMARK(EXPONENTIATION, dBench);
		return (PyObject *) ans;
	}

	ErrorMsg("invalid arguments.");
}

/* assume 'self' is a valid ECElement instance */
ECElement *invertECElement(ECElement *self) {
	ECElement *newObj = NULL;
	if(self->type == G) {
		newObj = createNewPoint(G, self->group, self->ctx);
		EC_POINT_copy(newObj->P, self->P);
		START_CLOCK(dBench);
		if(EC_POINT_invert(newObj->group, newObj->P, newObj->ctx)) {
			STOP_CLOCK(dBench);

			return newObj;
		}
		PyObject_Del(newObj);
	}
	else if(self->type == ZR) {
		// get modulus p and feed into
		BIGNUM *p = BN_new(); // , *a = BN_new(), *b = BN_new();
//		EC_GROUP_get_curve_GFp(self->group, p, a, b, self->ctx);
		EC_GROUP_get_order(self->group, p, self->ctx);
//		BN_free(a);
//		BN_free(b);
		START_CLOCK(dBench);
		BIGNUM *x = BN_mod_inverse(NULL, self->elemZ, p, self->ctx);
		STOP_CLOCK(dBench);
		if(x != NULL) {
			newObj = createNewPoint(ZR, self->group, self->ctx);
			BN_copy(newObj->elemZ, x);
			BN_free(x);
			BN_free(p);
//			printf("Nothing to see here ppl.\n");
//			char *xstr = BN_bn2dec(newObj->elemZ);
//			debug("P -> x = %s\n", xstr);
//			OPENSSL_free(xstr);

			return newObj;
		}
		PyObject_Del(newObj);
		BN_free(p);

	}
	/* error */
//	ErrorMsg("invalid element type")
	return NULL;
}

static PyObject *ECE_invert(PyObject *o1) {

	if(PyEC_Check(o1)) {
		ECElement *obj1 = (ECElement *) o1;
		Point_Init(obj1);

		ECElement *obj2 = invertECElement(obj1);

		if(obj2 != NULL) {

			return (PyObject *) obj2;
		}

		ErrorMsg("could not find inverse of element.");
	}

	ErrorMsg("invalid argument type.");
}

/* assume 'self' is a valid ECElement instance */
ECElement *negatePoint(ECElement *self) {
	ECElement *newObj = NULL;

	BIGNUM *x = BN_new(), *y = BN_new();
	EC_POINT_get_affine_coordinates_GFp(self->group, self->P, x, y, self->ctx);
	BN_set_negative(y, TRUE);

	newObj = createNewPoint(G, self->group, self->ctx);
	EC_POINT_set_affine_coordinates_GFp(newObj->group, newObj->P, x, y, newObj->ctx);
	if(EC_POINT_is_on_curve(newObj->group, newObj->P, newObj->ctx)) {
		return newObj;
	}
	/* error */
	return NULL;
}

static PyObject *ECE_neg(PyObject *o1) {
	ECElement *obj1 = NULL, *obj2 = NULL;

	if(PyEC_Check(o1)) {
		obj1 = (ECElement *) o1;
		Point_Init(obj1);

		START_CLOCK(dBench);
		if(obj1->type == G) {
			if((obj2 = negatePoint(obj1)) != NULL) {
				STOP_CLOCK(dBench);
				return (PyObject *) obj2;
			}
			PyObject_Del(obj2);
		}
		else if(obj1->type == ZR) {
			// consider supporting this type.
		}

	}


	ErrorMsg("invalid argument.");
}

static PyObject *ECE_long(PyObject *o1) {
	return NULL;
}

static PyObject *ECE_convertToZR(ECElement *self, PyObject *args) {
	ECElement *obj = NULL, *gobj = NULL;
	PyObject *retXY = NULL;

	/* gobj - initialized ec group object */
	/* obj - ecc point object on an elliptic curve */
	/* retXY => whether to return just x (Py_True) or x and y (Py_False) */
	if(PyArg_ParseTuple(args, "OOO", &gobj, &obj, &retXY)) {
		Group_Init(gobj);

		if(PyEC_Check(obj)) {
			// convert to
			Point_Init(obj);
			if(obj->type == G) {
				BIGNUM *x = BN_new(), *y = BN_new();
				EC_POINT_get_affine_coordinates_GFp(gobj->group, obj->P, x, y, gobj->ctx);
				if(PyBool_Check(retXY)) {
					// see if retXY is Py_True or Py_False
					if(retXY == Py_True) {
						debug("Py_True detected.\n");
						ECElement *X = createNewPoint(ZR, gobj->group, gobj->ctx);
						ECElement *Y = createNewPoint(ZR, gobj->group, gobj->ctx);
						BN_copy(X->elemZ, x);
						BN_copy(Y->elemZ, y);
						BN_free(x); BN_free(y);
						return (PyObject *) PyTuple_Pack(2, (PyObject *) X, (PyObject *) Y);
					}
					else {
						BN_free(y);
						ECElement *newObj = createNewPoint(ZR, gobj->group, gobj->ctx);
						BN_copy(newObj->elemZ, x);
						BN_free(x);
						return (PyObject *) newObj;
					}
				}
			}
		}

		ErrorMsg("invalid type.");
	}
	ErrorMsg("invalid argument.");
}
//
//static PyObject *ECE_convertToZR(ECElement *self, PyObject *args) {
//	Group_NULL(self);
//	Group_Init(self);
//	ECElement *obj = NULL;
//
//	if(PyArg_ParseTuple(args, "O", &obj)) {
//		if(PyEC_Check(obj)) {
//			Point_Init(obj);
//			if(obj->type == G) {
//
//			}
//		}
//	}
//}

static PyObject *ECE_getOrder(ECElement *self, PyObject *arg) {
	if(PyEC_Check(arg)) {
		ECElement *gobj = (ECElement *) arg;
		Group_Init(gobj);

		ECElement *order = createNewPoint(ZR, self->group, self->ctx);
		EC_GROUP_get_order(self->group, order->elemZ, NULL);
		// return the order of the group
		return (PyObject *) order;
	}
	ErrorMsg("invalid argument.");
}

static PyObject *ECE_bitsize(ECElement *self, PyObject *arg) {
	if(PyEC_Check(arg)) {
		ECElement *gobj = (ECElement *) arg;
		Group_Init(gobj);

		BIGNUM *elemZ = BN_new();
		EC_GROUP_get_order(gobj->group, elemZ, NULL);
		size_t max_len = BN_num_bytes(elemZ) - RESERVED_ENCODING_BYTES;
		debug("order len in bytes => '%zd'\n", max_len);

		BN_free(elemZ);
		// maximum bitsize for messages encoded for the selected group
		return Py_BuildValue("i", max_len);
	}
	ErrorMsg("invalid argument.");
}


static PyObject *ECE_equals(PyObject *o1, PyObject *o2, int opid) {
	if(opid != Py_EQ && opid != Py_NE) {
		ErrorMsg("'==' and '!=' only comparisons supported.");
	}

	int foundLongLHS = FALSE, foundLongRHS = FALSE, result = FALSE;
	ECElement *lhs = NULL, *rhs = NULL;
	Check_Types2(o1, o2, lhs, rhs, foundLongLHS, foundLongRHS);

	if(foundLongLHS) {
		if(rhs->type == ZR) {
			BIGNUM *lhs_val = BN_new();
			BN_set_word(lhs_val, PyLong_ToUnsignedLong(o1));
			START_CLOCK(dBench);
			if(BN_cmp(lhs_val, rhs->elemZ) == 0) {
				if(opid == Py_EQ) result = TRUE;
			}
			else if(opid == Py_NE) result = TRUE;
			STOP_CLOCK(dBench);
			BN_free(lhs_val);
		}
		else {
			ErrorMsg("comparison types not supported."); }
	}
	else if(foundLongRHS) {
		if(lhs->type == ZR) {
			BIGNUM *rhs_val = BN_new();
			BN_set_word(rhs_val, PyLong_ToUnsignedLong(o2));
			START_CLOCK(dBench);
			if(BN_cmp(lhs->elemZ, rhs_val) == 0) {
				if(opid == Py_EQ) result = TRUE;
			}
			else if(opid == Py_NE) result = TRUE;
			STOP_CLOCK(dBench);
			BN_free(rhs_val);
		}
		else {

			ErrorMsg("comparison types not supported."); }
	}
	else {
//		Point_Init(lhs)
//		Point_Init(rhs)

		START_CLOCK(dBench);
		if(ElementG(lhs, rhs)) {
			if(EC_POINT_cmp(lhs->group, lhs->P, rhs->P, lhs->ctx) == 0) {
				if(opid == Py_EQ) result = TRUE;
			}
			else if(opid == Py_NE) result = TRUE;
		}
		else if(ElementZR(lhs, rhs)) {
			if(BN_cmp(lhs->elemZ, rhs->elemZ) == 0) {
				if(opid == Py_EQ) result = TRUE;
			}
			else if(opid == Py_NE) result = TRUE;
		}
		else {

			ErrorMsg("cannot compare point to an integer.\n"); }
		STOP_CLOCK(dBench);
	}

	/* return the result here */
	if(result) {
		Py_INCREF(Py_True);
		return Py_True;
	}

	Py_INCREF(Py_False);
	return Py_False;
}

static PyObject *ECE_getGen(ECElement *self, PyObject *arg) {
	if(PyEC_Check(arg)) {
		ECElement *gobj = (ECElement *) arg;
		Group_Init(gobj);

		ECElement *genObj = createNewPoint(G, gobj->group, gobj->ctx);
		const EC_POINT *gen = EC_GROUP_get0_generator(gobj->group);
		EC_POINT_copy(genObj->P, gen);

		return (PyObject *) genObj;
	}
	ErrorMsg("invalid argument.");
}

/*
 * Takes an arbitrary string and returns a group element
 */
EC_POINT *element_from_hash(EC_GROUP *group, uint8_t *input, int input_len) {

	EC_POINT *P = NULL;
	BIGNUM *x = BN_new(), *y = BN_new();
	int TryNextX = TRUE;
	BIGNUM *p = BN_new(), *a = BN_new(), *b = BN_new();
	BN_CTX *ctx = BN_CTX_new();
	EC_GROUP_get_curve_GFp(group, p, a, b, ctx);
	BN_free(a);
	BN_free(b); // a,b not needed here...

	START_CLOCK(dBench);
	// assume input string is a binary string, then set x to (x mod q)
	x = BN_bin2bn((const uint8_t *) input, input_len, NULL);
	BN_mod(x, x, p, ctx);
	P = EC_POINT_new(group);
	do {
		// set x coordinate and then test whether it's on curve
		char *xstr = BN_bn2dec(x);
		debug("Generating another x => %s\n", xstr);
		OPENSSL_free(xstr);
		EC_POINT_set_compressed_coordinates_GFp(group, P, x, 1, ctx);
		EC_POINT_get_affine_coordinates_GFp(group, P, x, y, ctx);

		if(BN_is_zero(x) || BN_is_zero(y)) {
			BN_add(x, x, BN_value_one());
			continue;
		}

		if(EC_POINT_is_on_curve(group, P, ctx)) {
			TryNextX = FALSE;
		}
		else {
			BN_add(x, x, BN_value_one());
		}
	}while(TryNextX);

	STOP_CLOCK(dBench);
	BN_free(x);
	BN_free(y);
	BN_free(p);
	BN_CTX_free(ctx);
	return P;
}

static PyObject *ECE_hash(ECElement *self, PyObject *args) {

	char *msg = NULL;
	int msg_len;
	GroupType type;
	ECElement *hashObj = NULL, *gobj = NULL;

	// TODO: consider hashing string then generating an element from it's output
	if(PyArg_ParseTuple(args, "Os#i", &gobj, &msg, &msg_len, &type)) {
		Group_Init(gobj);
		// hash the message, then generate an element from the hash_buf
		uint8_t hash_buf[HASH_LEN+1];
		if(type == G) {
			START_CLOCK(dBench);
			hash_to_bytes((uint8_t *) msg, msg_len, HASH_LEN, hash_buf, HASH_FUNCTION_STR_TO_G_CRH);
			debug("Message => '%s'\n", msg);
			debug("Hash output => ");
			printf_buffer_as_hex(hash_buf, HASH_LEN);

			hashObj = createNewPoint(G, gobj->group, gobj->ctx);
			hashObj->P = element_from_hash(gobj->group, (uint8_t *) hash_buf, HASH_LEN);
			STOP_CLOCK(dBench);
			return (PyObject *) hashObj;
		}
		else if(type == ZR) {
			START_CLOCK(dBench);
			hash_to_bytes((uint8_t *) msg, msg_len, HASH_LEN, hash_buf, HASH_FUNCTION_STR_TO_ZR_CRH);
			debug("Message => '%s'\n", msg);
			debug("Hash output => ");
			printf_buffer_as_hex(hash_buf, HASH_LEN);

			hashObj = createNewPoint(ZR, gobj->group, gobj->ctx);
			BN_bin2bn((const uint8_t *) hash_buf, HASH_LEN, hashObj->elemZ);
			STOP_CLOCK(dBench);

			return (PyObject *) hashObj;
		}
		else {

			ErrorMsg("invalid argument type");
		}
	}


	ErrorMsg("invalid arguments");
}

/*
 * Encode a message as a group element
 */
static PyObject *ECE_encode(ECElement *self, PyObject *args) {
	PyObject *old_m;
	uint8_t *old_msg;
	int msg_len, bits = -1, ctr = 1, ERROR_SET = FALSE; // always have a ctr start from 1
	BIGNUM *x = NULL, *y = NULL;
	ECElement *gobj = NULL;

	if(PyArg_ParseTuple(args, "OO|i", &gobj, &old_m, &bits)) {
		Group_Init(gobj);

		if(PyBytes_Check(old_m)) {
			old_msg = (uint8_t *) PyBytes_AS_STRING(old_m);
			msg_len = strlen((char *) old_msg);
			debug("Encoding hex msg => ");
			// check if msg len is big enough to fit into length
			printf_buffer_as_hex((uint8_t *) old_msg, msg_len);
			debug("len => '%d'\n", msg_len);
		}
		else {
			/* return error */
			ErrorMsg("message not a bytes object");
		}
		// make sure msg will fit into group (get order num bits / 8)
		BIGNUM *order = BN_new();
		EC_GROUP_get_order(gobj->group, order, NULL);
		int max_len = (BN_num_bits(order) / BYTE);
		debug("max msg len => '%d'\n", max_len);

		char msg[max_len+2];
		msg[0] = msg_len & 0xFF;
		snprintf((msg+1), max_len+1, "%s", old_msg); //copying message over
		msg_len = msg_len + 1; //we added an extra byte

		debug("msg_len accepted => '%d'\n", msg_len);
		BN_free(order);

		if(bits > 0) {
			debug("bits were specified.\n");
		}
		else {
			// use default of 32-bits (4 bytes) to represent ctr
			if(msg_len + 1 <= max_len) {
				// concatenate msg
				int len = msg_len + sizeof(uint32_t);
				char *input = (char *) malloc(len + 1);
				memset(input, 0, len);
				memcpy(input, msg, msg_len);
				int TryNextCTR = TRUE;
				ECElement *encObj = NULL;
				do {

					/* 				1-byte    < max_len    ctr
					 * encoding [   size   |    msg     | \x01 \x00 \x00 \x00]
					 */
					*((uint32_t*)(input + msg_len)) = (uint32_t) ctr;
					len = strlen(input); // accounts for null bytes (if any) at the end

					if(len > max_len) {
						/* message probably cannot be encoded, reduce size */
						ERROR_SET=TRUE;
						break;
					}

					debug("input hex msg => ");
					// check if msg len is big enough to fit into length
					printf_buffer_as_hex((uint8_t *) input, len);
					encObj = createNewPoint(G, gobj->group, gobj->ctx);
					x = BN_bin2bn((const uint8_t *) input, len, NULL);
					y = BN_new();
					char *xstr = BN_bn2dec(x);
					debug("gen x => %s\n", xstr);
					OPENSSL_free(xstr);
					EC_POINT_set_compressed_coordinates_GFp(encObj->group, encObj->P, x, 1, encObj->ctx);
					EC_POINT_get_affine_coordinates_GFp(encObj->group, encObj->P, x, y, encObj->ctx);

					if(BN_is_zero(x) || BN_is_zero(y)) {
						ctr++;
						continue;
					}

					if(EC_POINT_is_on_curve(encObj->group, encObj->P, encObj->ctx)) {
						debug("point is on curve!\n");
						debug("final hex msg => ");
						// check if msg len is big enough to fit into length
						printf_buffer_as_hex((uint8_t *) input, len);
						free(input);
						TryNextCTR = FALSE;
					}
					else {
						ctr++;
					}
				}while(TryNextCTR);

				BN_free(x);
				BN_free(y);

				return (PyObject *) encObj;
			}
			else {
//				printf("ERROR: maximum length for selected group is '%d'\n", max_len-1);
				ErrorMsg("message too large for selected group. Call object 'bitsize()' function for maximum message size.");

			}
		}

		// concatenate 'ctr' to buffer and set x coordinate and plot on curve
		// if point not on curve, increment ctr by 1
	}

	if(ERROR_SET) {
		ErrorMsg("Ran out of counters. So, message couldn't encoded at current length. please consider making it smaller.");
	}

	Py_INCREF(Py_False);

	return Py_False;
}

/*
 * Decode a group element to a message (PyUnicode_String)
 */
static PyObject *ECE_decode(ECElement *self, PyObject *args) {
	ECElement *obj = NULL, *gobj = NULL;

	if(PyArg_ParseTuple(args, "OO", &gobj, &obj)) {
		Group_Init(gobj);

		if(PyEC_Check(obj)) {
			BIGNUM *x = BN_new(), *y = BN_new();
			START_CLOCK(dBench);
			// TODO: verify that element is on the curve before getting coordinates
			EC_POINT_get_affine_coordinates_GFp(gobj->group, obj->P, x, y, gobj->ctx);

			int x_len = BN_num_bytes(x);
			uint8_t *xstr = (uint8_t*) malloc(x_len + 1);
			memset(xstr, 0, x_len);
			debug("Size of xstr => '%d'\n", x_len);
			BN_bn2bin(x, xstr);
			debug("Decoded x => ");
			printf_buffer_as_hex((uint8_t *) xstr, x_len);

//			printf_buffer_as_hex((uint8_t *) xstr, x_len-sizeof(uint32_t));
//			uint8_t msg[x_len-sizeof(uint32_t) + 1];
//			strncpy((char *) msg, (char *) xstr, x_len-sizeof(uint32_t));

			STOP_CLOCK(dBench);
			BN_free(x);
			BN_free(y);

			// TODO: redo this portion
			// int size_msg = msg[0];
			int size_msg = xstr[0];  // first byte should be length of string and can throw away the rest.
//			char m[129];
//			*m = '\0';
//			strncat(m, (char*)(msg+1), size_msg);
			char m[129];
			*m = '\0';
			strncat(m, (char*)(xstr+1), size_msg);

			OPENSSL_free(xstr);
			//return PyUnicode_FromFormat("%s", m);
			return PyBytes_FromStringAndSize(m, size_msg);
		}
	}


	ErrorMsg("invalid argument");
}

static PyObject *Serialize(ECElement *self, PyObject *args) {

	ECElement *obj = NULL;
	if(!PyArg_ParseTuple(args, "O", &obj)) {
		ErrorMsg("invalid argument.");
		return NULL;
	}


	if(obj != NULL && PyEC_Check(obj)) {
		// allows export a compressed string
		if(obj->point_init && obj->type == G) {
			uint8_t p_buf[MAX_BUF+1];
			memset(p_buf, 0, MAX_BUF);
			START_CLOCK(dBench);
			size_t len = EC_POINT_point2oct(obj->group, obj->P, POINT_CONVERSION_COMPRESSED,  p_buf, MAX_BUF, obj->ctx);
			if(len == 0) {
				ErrorMsg("could not serialize point.");
			}

			STOP_CLOCK(dBench);
			debug("Serialized point => ");
			printf_buffer_as_hex(p_buf, len);
			size_t length = 0;
			char *base64_buf = NewBase64Encode(p_buf, len, FALSE, &length);

			PyObject *result = PyBytes_FromString((const char *) base64_buf);
			PyObject *obj2 = PyBytes_FromFormat("%d:", obj->type);
			PyBytes_ConcatAndDel(&obj2, result);

			return obj2;
		}
		else if(obj->point_init && obj->type == ZR) {
			size_t len = BN_num_bytes(obj->elemZ);
			uint8_t z_buf[len+1];
			memset(z_buf, 0, len);
			START_CLOCK(dBench);
			if(BN_bn2bin(obj->elemZ, z_buf) == len) {
				// we're okay
				// convert z_buf to base64 and the rest is history.
				STOP_CLOCK(dBench);
				size_t length = 0;
				char *base64_buf = NewBase64Encode(z_buf, len, FALSE, &length);

				PyObject *result = PyBytes_FromString((const char *) base64_buf);
				PyObject *obj2 = PyBytes_FromFormat("%d:", obj->type);
				PyBytes_ConcatAndDel(&obj2, result);
				return obj2;
			}
		}
	}


	return NULL;
}

static PyObject *Deserialize(ECElement *self, PyObject *args)
{
	PyObject *obj = NULL;
	ECElement *gobj = NULL;

	if(PyArg_ParseTuple(args, "OO", &gobj, &obj)) {
		Group_Init(gobj);
		if(PyBytes_Check(obj)) {
			// char *buf = PyBytes_AsString(obj);
			unsigned char *serial_buf = (unsigned char *) PyBytes_AsString(obj);
			GroupType type = atoi((const char *) &(serial_buf[0]));
			uint8_t *base64_buf = (uint8_t *)(serial_buf + 2);
//			size_t len = strlen((const char *) base64_buf);

			size_t deserialized_len = 0;
			uint8_t *buf = NewBase64Decode((const char *) base64_buf, strlen((char *) base64_buf), &deserialized_len);
			size_t len = deserialized_len;
			debug("Deserialize this => ");
			printf_buffer_as_hex(buf, len);
			if(type == G) {
				ECElement *newObj = createNewPoint(type, gobj->group, gobj->ctx);
				START_CLOCK(dBench);
				EC_POINT_oct2point(gobj->group, newObj->P, (const uint8_t *) buf, len, gobj->ctx);

				if(EC_POINT_is_on_curve(newObj->group, newObj->P, newObj->ctx)) {
					STOP_CLOCK(dBench);
					return (PyObject *) newObj;
				}
			}
			else if(type == ZR) {
				ECElement *newObj = createNewPoint(type, gobj->group, gobj->ctx);
				START_CLOCK(dBench);
				BN_bin2bn((const uint8_t *) buf, len, newObj->elemZ);
				STOP_CLOCK(dBench);
				return (PyObject *) newObj;
			}

			Py_INCREF(Py_False);
			return Py_False;
		}
		else {
			ErrorMsg("invalid object type");
		}
	}
	ErrorMsg("invalid argument");
}


InitBenchmark_CAPI(_init_benchmark, dBench, 2)
StartBenchmark_CAPI(_start_benchmark, dBench);
EndBenchmark_CAPI(_end_benchmark, dBench);
GetBenchmark_CAPI(_get_benchmark, dBench);

PyMemberDef ECElement_members[] = {
	{"type", T_INT, offsetof(ECElement, type), 0,
		"group type"},
    {"initialized", T_INT, offsetof(ECElement, point_init), 0,
		"determine initialization status"},
    {NULL}  /* Sentinel */
};

PyMethodDef ECElement_methods[] = {
//		{"init", (PyCFunction)ECE_init, METH_VARARGS, "Create an element in a specific group G or ZR."},
//		{"random", (PyCFunction)ECE_random, METH_VARARGS, "Return a random element in a specific group G or ZR."},
//		{"order", (PyCFunction)ECE_getOrder, METH_NOARGS, "Return the order of a group."},
//		{"getGenerator", (PyCFunction)ECE_getGen, METH_NOARGS, "Get the generator of the group."},
		{"isInf", (PyCFunction)ECE_is_infinity, METH_NOARGS, "Checks whether a point is at infinity."},
//		{"bitsize", (PyCFunction)ECE_bitsize, METH_NOARGS, "Returns number of bytes to represent a message."},
//		{"serialize", (PyCFunction)Serialize, METH_VARARGS, "Serialize an element to a string"},
//		{"deserialize", (PyCFunction)Deserialize, METH_VARARGS, "Deserialize an element to G or ZR"},
//		{"hash", (PyCFunction)ECE_hash, METH_VARARGS, "Perform a hash of a string to a group element of G."},
//		{"encode", (PyCFunction)ECE_encode, METH_VARARGS, "Encode string as a group element of G"},
//		{"decode", (PyCFunction)ECE_decode, METH_VARARGS, "Decode group element to a string."},
//		{"getXY", (PyCFunction)ECE_convertToZR, METH_VARARGS, "Returns the x and/or y coordinates of point on an elliptic curve."},
		{NULL}
};

#if PY_MAJOR_VERSION >= 3
PyNumberMethods ecc_number = {
		(binaryfunc) ECE_add,            /* nb_add */
	    (binaryfunc) ECE_sub,            /* nb_subtract */
	    (binaryfunc) ECE_mul,            /* nb_multiply */
	    (binaryfunc) ECE_rem,      		    /* nb_remainder */
	    0,					/* nb_divmod */
	    (ternaryfunc) ECE_pow,			/* nb_power */
	    (unaryfunc) ECE_neg,            /* nb_negative */
	    0,            /* nb_positive */
	    0,            /* nb_absolute */
	    0,          	/* nb_bool */
	    (unaryfunc)ECE_invert,  /* nb_invert */
	    0,                    /* nb_lshift */
	    0,                    /* nb_rshift */
	    0,                       /* nb_and */
	    0,                       /* nb_xor */
	    0,                        /* nb_or */
	    (unaryfunc)ECE_long,           /* nb_int */
	    0,						/* nb_reserved */
	    0,          			/* nb_float */
	    (binaryfunc) ECE_add,            /* nb_inplace_add */
	    (binaryfunc) ECE_sub,            /* nb_inplace_subtract */
	    (binaryfunc) ECE_mul,            /* nb_inplace_multiply */
	    (binaryfunc) ECE_rem,      			/* nb_inplace_remainder */
	    (ternaryfunc) ECE_pow,		    /* nb_inplace_power */
	    0,                   /* nb_inplace_lshift */
	    0,                   /* nb_inplace_rshift */
	    0,                      /* nb_inplace_and */
	    0,                      /* nb_inplace_xor */
	    0,                       /* nb_inplace_or */
	    0,                  /* nb_floor_divide */
	    ECE_div,                   /* nb_true_divide */
	    0,                 /* nb_inplace_floor_divide */
	    ECE_div,                  /* nb_inplace_true_divide */
	    0,          /* nb_index */
};

PyTypeObject ECType = {
	PyVarObject_HEAD_INIT(NULL, 0)
	"ecc.Element",             /*tp_name*/
	sizeof(ECElement),         /*tp_basicsize*/
	0,                         /*tp_itemsize*/
	(destructor)ECElement_dealloc, /*tp_dealloc*/
	0,                         /*tp_print*/
	0,                         /*tp_getattr*/
	0,                         /*tp_setattr*/
	0,			   				/*tp_reserved*/
	(reprfunc)ECElement_print, /*tp_repr*/
	&ecc_number,               /*tp_as_number*/
	0,                         /*tp_as_sequence*/
	0,                         /*tp_as_mapping*/
	0,                         /*tp_hash */
	0,                         /*tp_call*/
	0,                         /*tp_str*/
	0,                         /*tp_getattro*/
	0,                         /*tp_setattro*/
	0,                         /*tp_as_buffer*/
	Py_TPFLAGS_DEFAULT | Py_TPFLAGS_BASETYPE, /*tp_flags*/
	"Elliptic Curve objects",           /* tp_doc */
	0,		               /* tp_traverse */
	0,		               /* tp_clear */
	ECE_equals,		       /* tp_richcompare */
	0,		               /* tp_weaklistoffset */
	0,		               /* tp_iter */
	0,		               /* tp_iternext */
	ECElement_methods,             /* tp_methods */
	ECElement_members,             /* tp_members */
	0,                         /* tp_getset */
	0,                         /* tp_base */
	0,                         /* tp_dict */
	0,                         /* tp_descr_get */
	0,                         /* tp_descr_set */
	0,                         /* tp_dictoffset */
	(initproc)ECElement_init,      /* tp_init */
	0,                         /* tp_alloc */
	ECElement_new,                 /* tp_new */
};
#else
/* python 2.x series */
PyNumberMethods ecc_number = {
    ECE_add,                       /* nb_add */
    ECE_sub,                       /* nb_subtract */
    ECE_mul,                        /* nb_multiply */
    ECE_div,                       /* nb_divide */
    ECE_rem,                      /* nb_remainder */
    0,						/* nb_divmod */
    ECE_pow,						/* nb_power */
    ECE_neg,            		/* nb_negative */
    0,            /* nb_positive */
    0,            /* nb_absolute */
    0,          	/* nb_nonzero */
    (unaryfunc)ECE_invert,         /* nb_invert */
    0,                    /* nb_lshift */
    0,                    /* nb_rshift */
    0,                       /* nb_and */
    0,                       /* nb_xor */
    0,                        /* nb_or */
    0,                    				/* nb_coerce */
    0,            /* nb_int */
    (unaryfunc)ECE_long,           /* nb_long */
    0,          /* nb_float */
    0,            /* nb_oct */
    0,            /* nb_hex */
    ECE_add,                      /* nb_inplace_add */
    ECE_sub,                      /* nb_inplace_subtract */
    ECE_mul,                      /* nb_inplace_multiply */
    ECE_div,                      /* nb_inplace_divide */
    0,                      /* nb_inplace_remainder */
    0,								/* nb_inplace_power */
    0,                   /* nb_inplace_lshift */
    0,                   /* nb_inplace_rshift */
    0,                      /* nb_inplace_and */
    0,                      /* nb_inplace_xor */
    0,                       /* nb_inplace_or */
    0,                  /* nb_floor_divide */
    0,                   /* nb_true_divide */
    0,                 /* nb_inplace_floor_divide */
    0,                  /* nb_inplace_true_divide */
    0,          /* nb_index */
};

PyTypeObject ECType = {
    PyObject_HEAD_INIT(NULL)
    0,                         /*ob_size*/
    "ecc.Element",             /*tp_name*/
    sizeof(ECElement),             /*tp_basicsize*/
    0,                         /*tp_itemsize*/
    (destructor)ECElement_dealloc, /*tp_dealloc*/
    0,                         /*tp_print*/
    0,                         /*tp_getattr*/
    0,                         /*tp_setattr*/
    0,                         /*tp_compare*/
    0,                         /*tp_repr*/
    &ecc_number,       /*tp_as_number*/
    0,                         /*tp_as_sequence*/
    0,                         /*tp_as_mapping*/
    0,                         /*tp_hash */
    0, 						/*tp_call*/
    (reprfunc)ECElement_print,   /*tp_str*/
    0,                         /*tp_getattro*/
    0,                         /*tp_setattro*/
    0,                         /*tp_as_buffer*/
    Py_TPFLAGS_DEFAULT | Py_TPFLAGS_BASETYPE | Py_TPFLAGS_CHECKTYPES, /*tp_flags*/
    "Elliptic Curve objects",           /* tp_doc */
    0,		               /* tp_traverse */
    0,		               /* tp_clear */
    ECE_equals,		   /* tp_richcompare */
    0,		               /* tp_weaklistoffset */
    0,		               /* tp_iter */
    0,		               /* tp_iternext */
    ECElement_methods,           /* tp_methods */
    ECElement_members,           /* tp_members */
    0,                         /* tp_getset */
    0,                         /* tp_base */
    0,                         /* tp_dict */
    0,                         /* tp_descr_get */
    0,                         /* tp_descr_set */
    0,                         /* tp_dictoffset */
    (initproc) ECElement_init,      /* tp_init */
    0,                         /* tp_alloc */
    ECElement_new,                 /* tp_new */
};

#endif

struct module_state {
	PyObject *error;
	Benchmark *dBench;
};

#if PY_MAJOR_VERSION >= 3
#define GETSTATE(m) ((struct module_state *) PyModule_GetState(m))
#else
#define GETSTATE(m) (&_state)
static struct module_state _state;
#endif

static PyMethodDef ecc_methods[] = {
		{"init", (PyCFunction)ECE_init, METH_VARARGS, "Create an element in a specific group G or ZR."},
		{"random", (PyCFunction)ECE_random, METH_VARARGS, "Return a random element in a specific group G or ZR."},
		{"order", (PyCFunction)ECE_getOrder, METH_O, "Return the order of a group."},
		{"getGenerator", (PyCFunction)ECE_getGen, METH_O, "Get the generator of the group."},
		{"bitsize", (PyCFunction)ECE_bitsize, METH_O, "Returns number of bytes to represent a message."},
		{"serialize", (PyCFunction)Serialize, METH_VARARGS, "Serialize an element to a string"},
		{"deserialize", (PyCFunction)Deserialize, METH_VARARGS, "Deserialize an element to G or ZR"},
		{"hash", (PyCFunction)ECE_hash, METH_VARARGS, "Perform a hash of a string to a group element of G."},
		{"encode", (PyCFunction)ECE_encode, METH_VARARGS, "Encode string as a group element of G"},
		{"decode", (PyCFunction)ECE_decode, METH_VARARGS, "Decode group element to a string."},
		{"getXY", (PyCFunction)ECE_convertToZR, METH_VARARGS, "Returns the x and/or y coordinates of point on an elliptic curve."},
		{"InitBenchmark", (PyCFunction)_init_benchmark, METH_NOARGS, "Initialize a benchmark object"},
		{"StartBenchmark", (PyCFunction)_start_benchmark, METH_VARARGS, "Start a new benchmark with some options"},
		{"EndBenchmark", (PyCFunction)_end_benchmark, METH_VARARGS, "End a given benchmark"},
		{"GetBenchmark", (PyCFunction)_get_benchmark, METH_VARARGS, "Returns contents of a benchmark object"},
		{NULL, NULL}
};


#if PY_MAJOR_VERSION >= 3
static int ecc_traverse(PyObject *m, visitproc visit, void *arg) {
	Py_VISIT(GETSTATE(m)->error);
	return 0;
}

static int ecc_clear(PyObject *m) {
	Py_CLEAR(GETSTATE(m)->error);
	Py_CLEAR(GETSTATE(m)->dBench);
	return 0;
}

static struct PyModuleDef moduledef = {
		PyModuleDef_HEAD_INIT,
		"ecc",
		NULL,
		sizeof(struct module_state),
		ecc_methods,
		NULL,
		ecc_traverse,
		ecc_clear,
		NULL
};

#define INITERROR return NULL
PyMODINIT_FUNC
PyInit_ecc(void) 		{
#else
#define INITERROR return
void initecc(void) 		{
#endif
	PyObject *module;
    if(PyType_Ready(&ECType) < 0)
    	INITERROR;

#if PY_MAJOR_VERSION >= 3
	module = PyModule_Create(&moduledef);
#else
	module = Py_InitModule("ecc", ecc_methods);
#endif

	if(module == NULL)
		INITERROR;
	struct module_state *st = GETSTATE(module);
	st->error = PyErr_NewException("ecc.Error", NULL, NULL);
	if(st->error == NULL) {
		Py_DECREF(module);
		INITERROR;
	}

    if(import_benchmark() < 0)
    	INITERROR;
    if(PyType_Ready(&BenchmarkType) < 0)
    	INITERROR;
    st->dBench = PyObject_New(Benchmark, &BenchmarkType);
    dBench = st->dBench;
    dBench->bench_initialized = FALSE;

	Py_INCREF(&ECType);
	PyModule_AddObject(module, "ecc", (PyObject *)&ECType);
	PyModule_AddIntConstant(module, "G", G);
	PyModule_AddIntConstant(module, "ZR", ZR);
	PyECErrorObject = st->error;
//	PyObject *d = PyModule_GetDict(module);

	PyModule_AddIntConstant(module, "CpuTime", CPU_TIME);
	PyModule_AddIntConstant(module, "RealTime", REAL_TIME);
	PyModule_AddIntConstant(module, "NativeTime", NATIVE_TIME);
	PyModule_AddIntConstant(module, "Add", ADDITION);
	PyModule_AddIntConstant(module, "Sub", SUBTRACTION);
	PyModule_AddIntConstant(module, "Mul", MULTIPLICATION);
	PyModule_AddIntConstant(module, "Div", DIVISION);
	PyModule_AddIntConstant(module, "Exp", EXPONENTIATION);

	// initialize PRNG
	// replace with read from some source of randomness
#ifndef MS_WINDOWS
	debug("Linux: seeding openssl prng.\n");
	char *rand_file = "/dev/urandom";
	RAND_load_file(rand_file, RAND_MAX_BYTES);
#else
	debug("Windows: seeding openssl prng.\n");
	RAND_screen();
#endif

#if PY_MAJOR_VERSION >= 3
	return module;
#endif
}<|MERGE_RESOLUTION|>--- conflicted
+++ resolved
@@ -320,7 +320,6 @@
 }
 
 PyObject *ECE_random(ECElement *self, PyObject *args) {
-	printf("\nIn ECE_random\n");
 
 	GroupType type = NONE_G;
 	ECElement *gobj = NULL;
@@ -329,7 +328,6 @@
 		Group_Init(gobj);
 
 		if(type == G) {
-			printf("\nG\n");
 			// generate a random element from ec group G.
 			// call 'EC_POINT_set_compressed_coordinates_GFp' w/ group, P, x, 1, ctx
 			// call 'EC_POINT_set_affine_coordinates_GFp' w/ group, P, x/y, ctx
@@ -369,10 +367,6 @@
 			return (PyObject *) objG;
 		}
 		else if(type == ZR) {
-<<<<<<< HEAD
-			printf("\nZR\n");
-=======
->>>>>>> e905860d
 			ECElement *objZR = createNewPoint(ZR, gobj->group, gobj->ctx);
 			BIGNUM *order = BN_new();
 			EC_GROUP_get_order(self->group, order, gobj->ctx);
