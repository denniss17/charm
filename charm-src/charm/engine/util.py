--- conflicted
+++ resolved
@@ -77,8 +77,8 @@
         return tuple(bytes_object_)
     else:
         # just one bytes object and it's a string
-        if type(object) == str: 
-           return b'str:' + bytes(object, 'utf8')
+        if type(object) == str:
+            return bytes(object, 'utf8')
         else: return group.serialize(object)
 
 def serializeObject(objects, group):
@@ -163,9 +163,6 @@
                _bytes_object.append(unicode(i))
         return tuple(_bytes_object)        
     else:
-        delim = b':'
-        if object.split(delim)[0] == b'str':
-            return bytes.decode(object.split(delim)[1])
         # just one bytes object
         return group.deserialize(object)
         # return object
@@ -193,11 +190,6 @@
 def unpickleObject(byte_object):
     #    print("bytes_object =>", byte_object)
     decoded = b64decode(byte_object)
-<<<<<<< HEAD
-    #    print("Result dec =>", decoded)
-    #    print("len =>", len(decoded))
-=======
->>>>>>> 87906bb9
     if type(decoded) == bytes and len(decoded) > 0:
         return pickle.loads(decoded)
     return None
